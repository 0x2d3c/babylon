package app

import (
	"encoding/json"
	"log"

	storetypes "cosmossdk.io/store/types"

	servertypes "github.com/cosmos/cosmos-sdk/server/types"
	sdk "github.com/cosmos/cosmos-sdk/types"
	slashingtypes "github.com/cosmos/cosmos-sdk/x/slashing/types"
	"github.com/cosmos/cosmos-sdk/x/staking"
	stakingtypes "github.com/cosmos/cosmos-sdk/x/staking/types"
)

// ExportAppStateAndValidators exports the state of the application for a genesis
// file.
func (app *BabylonApp) ExportAppStateAndValidators(
	forZeroHeight bool,
	jailAllowedAddrs []string,
	modulesToExport []string) (servertypes.ExportedApp, error) {
	// as if they could withdraw from the start of the next block
	ctx := app.NewContext(true)

	// We export at last height + 1, because that's the height at which
	// Comet will start InitChain.
	height := app.LastBlockHeight() + 1
	if forZeroHeight {
		height = 0
		app.prepForZeroHeightGenesis(ctx, jailAllowedAddrs)
	}

	genState, err := app.ModuleManager.ExportGenesisForModules(ctx, app.appCodec, modulesToExport)
	if err != nil {
		return servertypes.ExportedApp{}, err
	}

	appState, err := json.MarshalIndent(genState, "", "  ")
	if err != nil {
		return servertypes.ExportedApp{}, err
	}

	validators, err := staking.WriteValidators(ctx, app.StakingKeeper)
	return servertypes.ExportedApp{
		AppState:        appState,
		Validators:      validators,
		Height:          height,
		ConsensusParams: app.BaseApp.GetConsensusParams(ctx),
	}, err
}

// prepare for fresh start at zero height
// NOTE zero height genesis is a temporary feature which will be deprecated
// in favour of export at a block height
func (app *BabylonApp) prepForZeroHeightGenesis(ctx sdk.Context, jailAllowedAddrs []string) {
	applyAllowedAddrs := false

	// check if there is a allowed address list
	if len(jailAllowedAddrs) > 0 {
		applyAllowedAddrs = true
	}

	allowedAddrsMap := make(map[string]bool)

	for _, addr := range jailAllowedAddrs {
		_, err := sdk.ValAddressFromBech32(addr)
		if err != nil {
			log.Fatal(err)
		}
		allowedAddrsMap[addr] = true
	}

	/* Just to be safe, assert the invariants on current state. */
	app.CrisisKeeper.AssertInvariants(ctx)

	/* Handle fee distribution state. */

	// withdraw all validator commission
	err := app.StakingKeeper.IterateValidators(ctx, func(_ int64, val stakingtypes.ValidatorI) (stop bool) {
		valBz, err := app.StakingKeeper.ValidatorAddressCodec().StringToBytes(val.GetOperator())
		if err != nil {
			panic(err)
		}
		if _, err = app.DistrKeeper.WithdrawValidatorCommission(ctx, valBz); err != nil {
			panic(err)
		}
		return false
	})
	if err != nil {
		panic(err)
	}

	// withdraw all delegator rewards
	dels, err := app.StakingKeeper.GetAllDelegations(ctx)
	if err != nil {
		panic(err)
	}
	for _, delegation := range dels {
		valAddr, err := sdk.ValAddressFromBech32(delegation.ValidatorAddress)
		if err != nil {
			panic(err)
		}

		delAddr, err := sdk.AccAddressFromBech32(delegation.DelegatorAddress)
		if err != nil {
			panic(err)
		}
		if _, err = app.DistrKeeper.WithdrawDelegationRewards(ctx, delAddr, valAddr); err != nil {
			panic(err)
		}
	}

	// clear validator slash events
	app.DistrKeeper.DeleteAllValidatorSlashEvents(ctx)

	// clear validator historical rewards
	app.DistrKeeper.DeleteAllValidatorHistoricalRewards(ctx)

	// set context height to zero
	height := ctx.HeaderInfo().Height
	headerInfo := ctx.HeaderInfo()
	headerInfo.Height = 0
	ctx = ctx.WithHeaderInfo(headerInfo)

	// reinitialize all validators
	err = app.StakingKeeper.IterateValidators(ctx, func(_ int64, val stakingtypes.ValidatorI) (stop bool) {
		valBz, err := app.StakingKeeper.ValidatorAddressCodec().StringToBytes(val.GetOperator())
		if err != nil {
			panic(err)
		}
		// donate any unwithdrawn outstanding reward fraction tokens to the community pool
		scraps, err := app.DistrKeeper.GetValidatorOutstandingRewardsCoins(ctx, valBz)
		if err != nil {
			panic(err)
		}
		feePool, err := app.DistrKeeper.FeePool.Get(ctx)
		if err != nil {
			panic(err)
		}
		feePool.CommunityPool = feePool.CommunityPool.Add(scraps...)
		if err := app.DistrKeeper.FeePool.Set(ctx, feePool); err != nil {
			panic(err)
		}

<<<<<<< HEAD
		app.DistrKeeper.Hooks().AfterValidatorCreated(ctx, val.GetOperator()) //nolint:errcheck // either we ignore the error here or propagate up the stack
=======
		if err := app.DistrKeeper.Hooks().AfterValidatorCreated(ctx, sdk.ValAddress(val.GetOperator())); err != nil {
			panic(err)
		}
>>>>>>> 55fd476c
		return false
	})
	if err != nil {
		panic(err)
	}

	// reinitialize all delegations
	for _, del := range dels {
		valAddr, err := sdk.ValAddressFromBech32(del.ValidatorAddress)
		if err != nil {
			panic(err)
		}
		delAddr := sdk.MustAccAddressFromBech32(del.DelegatorAddress)
		if err := app.DistrKeeper.Hooks().BeforeDelegationCreated(ctx, delAddr, valAddr); err != nil {
			panic(err)
		}
		if err := app.DistrKeeper.Hooks().AfterDelegationModified(ctx, delAddr, valAddr); err != nil {
			panic(err)
		}
<<<<<<< HEAD
		app.DistrKeeper.Hooks().BeforeDelegationCreated(ctx, delAddr, valAddr) //nolint:errcheck // either we ignore the error here or propagate up the stack
		app.DistrKeeper.Hooks().AfterDelegationModified(ctx, delAddr, valAddr) //nolint:errcheck // either we ignore the error here or propagate up the stack
=======
>>>>>>> 55fd476c
	}

	// reset context height
	headerInfo = ctx.HeaderInfo()
	headerInfo.Height = height
	ctx = ctx.WithHeaderInfo(headerInfo)

	/* Handle staking state. */

	// iterate through redelegations, reset creation height
	err = app.StakingKeeper.IterateRedelegations(ctx, func(_ int64, red stakingtypes.Redelegation) (stop bool) {
		for i := range red.Entries {
			red.Entries[i].CreationHeight = 0
		}
		if err := app.StakingKeeper.SetRedelegation(ctx, red); err != nil {
			panic(err)
		}
		return false
	})
	if err != nil {
		panic(err)
	}

	// iterate through unbonding delegations, reset creation height
	err = app.StakingKeeper.IterateUnbondingDelegations(ctx, func(_ int64, ubd stakingtypes.UnbondingDelegation) (stop bool) {
		for i := range ubd.Entries {
			ubd.Entries[i].CreationHeight = 0
		}
		if err := app.StakingKeeper.SetUnbondingDelegation(ctx, ubd); err != nil {
			panic(err)
		}
		return false
	})
	if err != nil {
		panic(err)
	}

	// Iterate through validators by power descending, reset bond heights, and
	// update bond intra-tx counters.
	store := ctx.KVStore(app.keys[stakingtypes.StoreKey])
	iter := storetypes.KVStoreReversePrefixIterator(store, stakingtypes.ValidatorsKey)

	for ; iter.Valid(); iter.Next() {
		addr := sdk.ValAddress(stakingtypes.AddressFromValidatorsKey(iter.Key()))
		validator, err := app.StakingKeeper.GetValidator(ctx, addr)
		if err != nil {
			panic("expected validator, not found")
		}

		validator.UnbondingHeight = 0
		if applyAllowedAddrs && !allowedAddrsMap[addr.String()] {
			validator.Jailed = true
		}

		if err := app.StakingKeeper.SetValidator(ctx, validator); err != nil {
			panic(err)
		}
	}

	if err := iter.Close(); err != nil {
		app.Logger().Error("error while closing the key-value store reverse prefix iterator: ", err)
		return
	}

	_, err = app.StakingKeeper.ApplyAndReturnValidatorSetUpdates(ctx)
	if err != nil {
		log.Fatal(err)
	}

	/* Handle slashing state. */

	// reset start height on signing infos
	err = app.SlashingKeeper.IterateValidatorSigningInfos(
		ctx,
		func(addr sdk.ConsAddress, info slashingtypes.ValidatorSigningInfo) (stop bool) {
			info.StartHeight = 0
			if err := app.SlashingKeeper.SetValidatorSigningInfo(ctx, addr, info); err != nil {
				panic(err)
			}
			return false
		},
	)
	if err != nil {
		panic(err)
	}
}<|MERGE_RESOLUTION|>--- conflicted
+++ resolved
@@ -142,13 +142,9 @@
 			panic(err)
 		}
 
-<<<<<<< HEAD
-		app.DistrKeeper.Hooks().AfterValidatorCreated(ctx, val.GetOperator()) //nolint:errcheck // either we ignore the error here or propagate up the stack
-=======
 		if err := app.DistrKeeper.Hooks().AfterValidatorCreated(ctx, sdk.ValAddress(val.GetOperator())); err != nil {
 			panic(err)
 		}
->>>>>>> 55fd476c
 		return false
 	})
 	if err != nil {
@@ -168,11 +164,6 @@
 		if err := app.DistrKeeper.Hooks().AfterDelegationModified(ctx, delAddr, valAddr); err != nil {
 			panic(err)
 		}
-<<<<<<< HEAD
-		app.DistrKeeper.Hooks().BeforeDelegationCreated(ctx, delAddr, valAddr) //nolint:errcheck // either we ignore the error here or propagate up the stack
-		app.DistrKeeper.Hooks().AfterDelegationModified(ctx, delAddr, valAddr) //nolint:errcheck // either we ignore the error here or propagate up the stack
-=======
->>>>>>> 55fd476c
 	}
 
 	// reset context height

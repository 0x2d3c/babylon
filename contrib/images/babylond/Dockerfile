--- conflicted
+++ resolved
@@ -11,8 +11,8 @@
 
 # Handle if version is set
 RUN if [ -n "${VERSION}" ]; then \
-        git fetch origin tag ${VERSION} --no-tags; \
-        git checkout -f ${VERSION}; \
+    git fetch origin tag ${VERSION} --no-tags; \
+    git checkout -f ${VERSION}; \
     fi
 
 # Cache mod dependencies
@@ -24,17 +24,9 @@
     LINK_STATICALLY=false \
     make build
 
-<<<<<<< HEAD
-FROM debian:bookworm-slim AS run
-ARG VERSION
-# Create a user
-RUN addgroup --gid 1137 --system babylon && adduser --uid 1137 --gid 1137 --system --home /home/babylon babylon
-RUN apt-get update && apt-get install -y bash curl jq wget
-=======
 FROM debian:bookworm-slim AS wasm-link
 
 RUN apt-get update && apt-get install -y wget bash
->>>>>>> 85c23fef
 
 # Label should match your github repo
 LABEL org.opencontainers.image.source="https://github.com/babylonlabs-io/babylond:${VERSION}"
@@ -44,7 +36,7 @@
 COPY --from=build-env /go/src/github.com/babylonlabs-io/babylon/go.mod /tmp
 RUN WASMVM_VERSION=$(grep github.com/CosmWasm/wasmvm /tmp/go.mod | cut -d' ' -f2) && \
     wget https://github.com/CosmWasm/wasmvm/releases/download/$WASMVM_VERSION/libwasmvm.$(uname -m).so \
-        -O /lib/libwasmvm.$(uname -m).so && \
+    -O /lib/libwasmvm.$(uname -m).so && \
     # verify checksum
     wget https://github.com/CosmWasm/wasmvm/releases/download/$WASMVM_VERSION/checksums.txt -O /tmp/checksums.txt && \
     sha256sum /lib/libwasmvm.$(uname -m).so | grep $(cat /tmp/checksums.txt | grep libwasmvm.$(uname -m) | cut -d ' ' -f 1)

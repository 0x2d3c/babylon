--- conflicted
+++ resolved
@@ -9,6 +9,9 @@
 	"testing"
 	"time"
 
+	sdkmath "cosmossdk.io/math"
+	feegrantcli "cosmossdk.io/x/feegrant/client/cli"
+	appparams "github.com/babylonlabs-io/babylon/app/params"
 	"github.com/btcsuite/btcd/btcec/v2"
 	"github.com/btcsuite/btcd/btcutil"
 	"github.com/btcsuite/btcd/chaincfg"
@@ -16,16 +19,6 @@
 	"github.com/stretchr/testify/require"
 	"github.com/stretchr/testify/suite"
 
-	sdkmath "cosmossdk.io/math"
-	feegrantcli "cosmossdk.io/x/feegrant/client/cli"
-<<<<<<< HEAD
-	appparams "github.com/babylonlabs-io/babylon/app/params"
-=======
-	sdk "github.com/cosmos/cosmos-sdk/types"
-
-	appparams "github.com/babylonlabs-io/babylon/app/params"
-
->>>>>>> 93b9c5ce
 	"github.com/babylonlabs-io/babylon/crypto/eots"
 	"github.com/babylonlabs-io/babylon/test/e2e/configurer"
 	"github.com/babylonlabs-io/babylon/test/e2e/configurer/chain"
@@ -99,34 +92,11 @@
 	// generate staking tx and slashing tx
 	stakingTimeBlocks := uint16(math.MaxUint16)
 
-<<<<<<< HEAD
-	delUnbondingSlashingSig, err := testUnbondingInfo.GenDelSlashingTxSig(s.delBTCSK)
-	s.NoError(err)
-
-	// submit the message for creating BTC delegation
-	btcPK := bbn.NewBIP340PubKeyFromBTCPK(s.delBTCSK.PubKey())
-	nonValidatorNode.CreateBTCDelegation(
-		*btcPK,
-		pop,
-		stakingTx,
-		inclusionProof,
-		[]*bbn.BIP340PubKey{s.cacheFP.BtcPk},
-		stakingTimeBlocks,
-		btcutil.Amount(s.stakingValue),
-		testStakingInfo.SlashingTx,
-		delegatorSig,
-		testUnbondingInfo.UnbondingTx,
-		testUnbondingInfo.SlashingTx,
-		uint16(unbondingTime),
-		btcutil.Amount(testUnbondingInfo.UnbondingInfo.UnbondingOutput.Value),
-		delUnbondingSlashingSig,
-=======
 	// NOTE: we use the node's address for the BTC delegation
 	testStakingInfo := nonValidatorNode.CreateBTCDelegationAndCheck(
 		s.r,
 		s.T(),
 		s.net,
->>>>>>> 93b9c5ce
 		nonValidatorNode.WalletName,
 		s.cacheFP,
 		s.delBTCSK,
@@ -305,29 +275,7 @@
 	s.ErrorContains(err, itypes.ErrRewardGaugeNotFound.Error())
 	delBabylonAddr := fpBabylonAddr
 
-<<<<<<< HEAD
-	// wait until the end epoch is sealed
-	s.Eventually(func() bool {
-		resp, err := nonValidatorNode.QueryRawCheckpoint(commitEpoch)
-		if err != nil {
-			return false
-		}
-		return resp.Status == ckpttypes.Sealed
-	}, time.Minute, time.Millisecond*50)
-	nonValidatorNode.FinalizeSealedEpochs(1, commitEpoch)
-
-	// ensure the committed epoch is finalized
-	lastFinalizedEpoch := uint64(0)
-	s.Eventually(func() bool {
-		lastFinalizedEpoch, err = nonValidatorNode.QueryLastFinalizedEpoch()
-		if err != nil {
-			return false
-		}
-		return lastFinalizedEpoch >= commitEpoch
-	}, time.Minute, time.Millisecond*50)
-=======
 	nonValidatorNode.WaitUntilCurrentEpochIsSealedAndFinalized(1)
->>>>>>> 93b9c5ce
 
 	// ensure btc staking is activated
 	// check how this does not errors out
@@ -541,11 +489,11 @@
 	// submit the message for only generate the Tx to create BTC delegation
 	btcPK := bbn.NewBIP340PubKeyFromBTCPK(s.delBTCSK.PubKey())
 	jsonTx := nonValidatorNode.CreateBTCDelegation(
-		*btcPK,
+		btcPK,
 		pop,
 		stakingTx,
 		inclusionProof,
-		[]*bbn.BIP340PubKey{s.cacheFP.BtcPk},
+		[]bbn.BIP340PubKey{*s.cacheFP.BtcPk},
 		stakingTimeBlocks,
 		btcutil.Amount(s.stakingValue),
 		testStakingInfo.SlashingTx,
@@ -622,11 +570,11 @@
 	// submit the message to create BTC delegation
 	btcPK := bbn.NewBIP340PubKeyFromBTCPK(s.delBTCSK.PubKey())
 	nonValidatorNode.CreateBTCDelegation(
-		*btcPK,
+		btcPK,
 		pop,
 		stakingTx,
 		inclusionProof,
-		[]*bbn.BIP340PubKey{s.cacheFP.BtcPk},
+		[]bbn.BIP340PubKey{*s.cacheFP.BtcPk},
 		stakingTimeBlocks,
 		btcutil.Amount(s.stakingValue),
 		testStakingInfo.SlashingTx,
@@ -757,11 +705,11 @@
 	// submit the message to create BTC delegation using the fee grant at the max of spend limit
 	btcPK := bbn.NewBIP340PubKeyFromBTCPK(s.delBTCSK.PubKey())
 	node.CreateBTCDelegation(
-		*btcPK,
+		btcPK,
 		pop,
 		stakingTx,
 		inclusionProof,
-		[]*bbn.BIP340PubKey{s.cacheFP.BtcPk},
+		[]bbn.BIP340PubKey{*s.cacheFP.BtcPk},
 		stakingTimeBlocks,
 		btcutil.Amount(s.stakingValue),
 		testStakingInfo.SlashingTx,
@@ -911,7 +859,7 @@
 	nodeAddr, err := sdk.AccAddressFromBech32(node.PublicAddress)
 	require.NoError(t, err)
 
-	newFP, err = datagen.GenRandomFinalityProviderWithBTCBabylonSKs(r, fpSk, nodeAddr)
+	newFP, err = datagen.GenCustomFinalityProvider(r, fpSk, nodeAddr, "")
 	require.NoError(t, err)
 
 	previousFps := node.QueryFinalityProviders()

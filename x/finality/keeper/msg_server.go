--- conflicted
+++ resolved
@@ -99,14 +99,9 @@
 	existingSig, err := ms.GetSig(ctx, req.BlockHeight, fpPK)
 	if err == nil && existingSig.Equals(req.FinalitySig) {
 		ms.Logger(ctx).Debug("Received duplicated finality vote", "block height", req.BlockHeight, "finality provider", req.FpBtcPk)
-<<<<<<< HEAD
-		// exactly same vote alreay exists, return success to the provider
-		return &types.MsgAddFinalitySigResponse{}, nil
-=======
 		// exactly same vote already exists, return error
 		// this is to secure the tx refunding against duplicated messages
 		return nil, types.ErrDuplicatedFinalitySig
->>>>>>> dd4009df
 	}
 
 	// find the timestamped public randomness commitment for this height from this finality provider

package keeper_test

import (
	"fmt"
	"math/rand"
	"sort"
	"testing"

	"github.com/btcsuite/btcd/btcec/v2"
	sdk "github.com/cosmos/cosmos-sdk/types"
	"github.com/golang/mock/gomock"
	"github.com/stretchr/testify/require"

	testutil "github.com/babylonlabs-io/babylon/testutil/btcstaking-helper"
	"github.com/babylonlabs-io/babylon/testutil/datagen"
	btclctypes "github.com/babylonlabs-io/babylon/x/btclightclient/types"
	"github.com/babylonlabs-io/babylon/x/btcstaking/types"
	ftypes "github.com/babylonlabs-io/babylon/x/finality/types"
)

func FuzzVotingPowerTable(f *testing.F) {
	datagen.AddRandomSeedsToFuzzer(f, 10)

	f.Fuzz(func(t *testing.T, seed int64) {
		r := rand.New(rand.NewSource(seed))
		ctrl := gomock.NewController(t)
		defer ctrl.Finish()

		// mock BTC light client and BTC checkpoint modules
		btclcKeeper := types.NewMockBTCLightClientKeeper(ctrl)
		btccKeeper := types.NewMockBtcCheckpointKeeper(ctrl)
		h := testutil.NewHelper(t, btclcKeeper, btccKeeper)

		// set all parameters
		covenantSKs, _ := h.GenAndApplyParams(r)

		// generate a random batch of finality providers, and commit pub rand list with timestamp
		fps := []*types.FinalityProvider{}
		numFpsWithVotingPower := datagen.RandomInt(r, 10) + 2
		numFps := numFpsWithVotingPower + datagen.RandomInt(r, 10)
		for i := uint64(0); i < numFps; i++ {
			fpSK, _, fp := h.CreateFinalityProvider(r)
			h.CommitPubRandList(r, fpSK, fp, 1, 100, true)
			fps = append(fps, fp)
		}

		// for the first numFpsWithVotingPower finality providers, generate a random number of BTC delegations
		numBTCDels := datagen.RandomInt(r, 10) + 1
		stakingValue := datagen.RandomInt(r, 100000) + 100000
		for i := uint64(0); i < numFpsWithVotingPower; i++ {
			for j := uint64(0); j < numBTCDels; j++ {
				delSK, _, err := datagen.GenRandomBTCKeyPair(r)
				h.NoError(err)
				stakingTxHash, delMsg, del, btcHeaderInfo, inclusionProof, _, err := h.CreateDelegationWithBtcBlockHeight(
					r,
					delSK,
<<<<<<< HEAD
					[]*btcec.PublicKey{fps[i].BtcPk.MustToBTCPK()},
					changeAddress.EncodeAddress(),
=======
					fps[i].BtcPk.MustToBTCPK(),
>>>>>>> 93b9c5ce
					int64(stakingValue),
					1000,
					0,
					0,
					true,
					false,
					10,
					10,
				)
				h.NoError(err)
				h.CreateCovenantSigs(r, covenantSKs, delMsg, del, 10)
				h.AddInclusionProof(stakingTxHash, btcHeaderInfo, inclusionProof, 30)
			}
		}

		/*
			assert the first numFpsWithVotingPower finality providers have voting power
		*/
		babylonHeight := datagen.RandomInt(r, 10) + 1
		h.SetCtxHeight(babylonHeight)
		h.BTCLightClientKeeper.EXPECT().GetTipInfo(gomock.Eq(h.Ctx)).Return(&btclctypes.BTCHeaderInfo{Height: 30}).AnyTimes()
		err := h.BTCStakingKeeper.BeginBlocker(h.Ctx)
		require.NoError(t, err)
		err = h.FinalityKeeper.BeginBlocker(h.Ctx)
		require.NoError(t, err)

		for i := uint64(0); i < numFpsWithVotingPower; i++ {
			power := h.FinalityKeeper.GetVotingPower(h.Ctx, *fps[i].BtcPk, babylonHeight)
			require.Equal(t, numBTCDels*stakingValue, power)
		}
		for i := numFpsWithVotingPower; i < numFps; i++ {
			power := h.FinalityKeeper.GetVotingPower(h.Ctx, *fps[i].BtcPk, babylonHeight)
			require.Zero(t, power)
		}

		// also, get voting power table and assert consistency
		powerTable := h.FinalityKeeper.GetVotingPowerTable(h.Ctx, babylonHeight)
		require.NotNil(t, powerTable)
		for i := uint64(0); i < numFpsWithVotingPower; i++ {
			power := h.FinalityKeeper.GetVotingPower(h.Ctx, *fps[i].BtcPk, babylonHeight)
			require.Equal(t, powerTable[fps[i].BtcPk.MarshalHex()], power)
		}
		// the activation height should be the current Babylon height as well
		activatedHeight, err := h.FinalityKeeper.GetBTCStakingActivatedHeight(h.Ctx)
		require.NoError(t, err)
		require.Equal(t, babylonHeight, activatedHeight)

		/*
			slash a random finality provider and move on
			then assert the slashed finality provider does not have voting power
		*/
		// move to next Babylon height
		h.BTCLightClientKeeper = btclcKeeper
		babylonHeight += 1
		h.SetCtxHeight(babylonHeight)
		h.BTCLightClientKeeper.EXPECT().GetTipInfo(gomock.Eq(h.Ctx)).Return(&btclctypes.BTCHeaderInfo{Height: 30}).AnyTimes()
		// slash a random finality provider
		slashedIdx := datagen.RandomInt(r, int(numFpsWithVotingPower))
		slashedFp := fps[slashedIdx]
		err = h.BTCStakingKeeper.SlashFinalityProvider(h.Ctx, slashedFp.BtcPk.MustMarshal())
		require.NoError(t, err)
		// index height and record power table
		err = h.BTCStakingKeeper.BeginBlocker(h.Ctx)
		require.NoError(t, err)
		err = h.FinalityKeeper.BeginBlocker(h.Ctx)
		require.NoError(t, err)

		// check if the slashed finality provider's voting power becomes zero
		for i := uint64(0); i < numFpsWithVotingPower; i++ {
			power := h.FinalityKeeper.GetVotingPower(h.Ctx, *fps[i].BtcPk, babylonHeight)
			if i == slashedIdx {
				require.Zero(t, power)
			} else {
				require.Equal(t, numBTCDels*stakingValue, power)
			}
		}
		for i := numFpsWithVotingPower; i < numFps; i++ {
			power := h.FinalityKeeper.GetVotingPower(h.Ctx, *fps[i].BtcPk, babylonHeight)
			require.Zero(t, power)
		}

		// also, get voting power table and assert consistency
		powerTable = h.FinalityKeeper.GetVotingPowerTable(h.Ctx, babylonHeight)
		require.NotNil(t, powerTable)
		for i := uint64(0); i < numFpsWithVotingPower; i++ {
			power := h.FinalityKeeper.GetVotingPower(h.Ctx, *fps[i].BtcPk, babylonHeight)
			if i == slashedIdx {
				require.Zero(t, power)
			}
			require.Equal(t, powerTable[fps[i].BtcPk.MarshalHex()], power)
		}

		/*
			move to 999th BTC block, then assert none of finality providers has voting power (since end height - w < BTC height)
		*/
		// replace the old mocked keeper
		babylonHeight += 1
		h.SetCtxHeight(babylonHeight)
		h.BTCLightClientKeeper.EXPECT().GetTipInfo(gomock.Eq(h.Ctx)).Return(&btclctypes.BTCHeaderInfo{Height: 999}).AnyTimes()
		err = h.BTCStakingKeeper.BeginBlocker(h.Ctx)
		require.NoError(t, err)

		for _, fp := range fps {
			power := h.FinalityKeeper.GetVotingPower(h.Ctx, *fp.BtcPk, babylonHeight)
			require.Zero(t, power)
		}

		// the activation height should be same as before
		activatedHeight2, err := h.FinalityKeeper.GetBTCStakingActivatedHeight(h.Ctx)
		require.NoError(t, err)
		require.Equal(t, activatedHeight, activatedHeight2)
	})
}
func FuzzRecordVotingPowerDistCache(f *testing.F) {
	datagen.AddRandomSeedsToFuzzer(f, 10)

	f.Fuzz(func(t *testing.T, seed int64) {
		r := rand.New(rand.NewSource(seed))
		ctrl := gomock.NewController(t)
		defer ctrl.Finish()

		// mock BTC light client and BTC checkpoint modules
		btclcKeeper := types.NewMockBTCLightClientKeeper(ctrl)
		btccKeeper := types.NewMockBtcCheckpointKeeper(ctrl)
		h := testutil.NewHelper(t, btclcKeeper, btccKeeper)

		// set all parameters
		covenantSKs, _ := h.GenAndApplyParams(r)

		// generate a random batch of finality providers, and commit
		// pub rand list with timestamp
		numFpsWithVotingPower := datagen.RandomInt(r, 10) + 2
		numFps := numFpsWithVotingPower + datagen.RandomInt(r, 10)
		fpsWithVotingPowerMap := map[string]*types.FinalityProvider{}
		for i := uint64(0); i < numFps; i++ {
			fpSK, _, fp := h.CreateFinalityProvider(r)
			h.CommitPubRandList(r, fpSK, fp, 1, 100, true)
			if i < numFpsWithVotingPower {
				// these finality providers will receive BTC delegations and have voting power
				fpsWithVotingPowerMap[fp.Addr] = fp
			}
		}

		// for the first numFpsWithVotingPower finality providers, generate a random number of BTC
		// delegations and add covenant signatures to activate them
		numBTCDels := datagen.RandomInt(r, 10) + 1
		stakingValue := datagen.RandomInt(r, 100000) + 100000
		for _, fp := range fpsWithVotingPowerMap {
			for j := uint64(0); j < numBTCDels; j++ {
				delSK, _, err := datagen.GenRandomBTCKeyPair(r)
				h.NoError(err)
				stakingTxHash, delMsg, del, btcHeaderInfo, inclusionProof, _, err := h.CreateDelegationWithBtcBlockHeight(
					r,
					delSK,
<<<<<<< HEAD
					[]*btcec.PublicKey{fp.BtcPk.MustToBTCPK()},
					changeAddress.EncodeAddress(),
=======
					fp.BtcPk.MustToBTCPK(),
>>>>>>> 93b9c5ce
					int64(stakingValue),
					1000,
					0,
					0,
					true,
					false,
					10,
					10,
				)
				h.NoError(err)
				h.CreateCovenantSigs(r, covenantSKs, delMsg, del, 10)
				h.AddInclusionProof(stakingTxHash, btcHeaderInfo, inclusionProof, 30)
			}
		}

		// record voting power distribution cache
		babylonHeight := datagen.RandomInt(r, 10) + 1
		h.Ctx = datagen.WithCtxHeight(h.Ctx, babylonHeight)
		h.BTCLightClientKeeper.EXPECT().GetTipInfo(gomock.Eq(h.Ctx)).Return(&btclctypes.BTCHeaderInfo{Height: 30}).AnyTimes()
		h.BeginBlocker()

		// assert voting power distribution cache is correct
		dc := h.FinalityKeeper.GetVotingPowerDistCache(h.Ctx, babylonHeight)
		require.NotNil(t, dc)
		require.Equal(t, dc.TotalVotingPower, numFpsWithVotingPower*numBTCDels*stakingValue, dc.String())
		activeFPs := dc.GetActiveFinalityProviderSet()
		for _, fpDistInfo := range activeFPs {
			require.Equal(t, fpDistInfo.TotalBondedSat, numBTCDels*stakingValue)
			fp, ok := fpsWithVotingPowerMap[sdk.AccAddress(fpDistInfo.Addr).String()]
			require.True(t, ok)
			require.Equal(t, fpDistInfo.Commission, fp.Commission)
		}
	})
}

func FuzzVotingPowerTable_ActiveFinalityProviders(f *testing.F) {
	datagen.AddRandomSeedsToFuzzer(f, 10)

	f.Fuzz(func(t *testing.T, seed int64) {
		r := rand.New(rand.NewSource(seed))
		ctrl := gomock.NewController(t)
		defer ctrl.Finish()

		// mock BTC light client and BTC checkpoint modules
		btclcKeeper := types.NewMockBTCLightClientKeeper(ctrl)
		btccKeeper := types.NewMockBtcCheckpointKeeper(ctrl)
		h := testutil.NewHelper(t, btclcKeeper, btccKeeper)

		// set all parameters
		covenantSKs, _ := h.GenAndApplyParams(r)

		// generate a random batch of finality providers, each with a BTC delegation with random power
		fpsWithMeta := []*ftypes.FinalityProviderDistInfo{}
		numFps := datagen.RandomInt(r, 300) + 1
		noTimestampedFps := map[string]bool{}
		for i := uint64(0); i < numFps; i++ {
			// generate finality provider
			fpSK, _, fp := h.CreateFinalityProvider(r)

			// delegate to this finality provider
			stakingValue := datagen.RandomInt(r, 100000) + 100000
			delSK, _, err := datagen.GenRandomBTCKeyPair(r)
			h.NoError(err)
			stakingTxHash, delMsg, del, btcHeaderInfo, inclusionProof, _, err := h.CreateDelegationWithBtcBlockHeight(
				r,
				delSK,
<<<<<<< HEAD
				[]*btcec.PublicKey{fp.BtcPk.MustToBTCPK()},
				changeAddress.EncodeAddress(),
=======
				fp.BtcPk.MustToBTCPK(),
>>>>>>> 93b9c5ce
				int64(stakingValue),
				1000,
				0,
				0,
				true,
				false,
				10,
				10,
			)
			h.NoError(err)
			h.CreateCovenantSigs(r, covenantSKs, delMsg, del, 10)
			h.AddInclusionProof(stakingTxHash, btcHeaderInfo, inclusionProof, 30)

			// 30 percent not have timestamped randomness, which causes
			// zero voting power in the table
			fpDistInfo := &ftypes.FinalityProviderDistInfo{BtcPk: fp.BtcPk, TotalBondedSat: stakingValue}
			if r.Intn(10) <= 2 {
				h.CommitPubRandList(r, fpSK, fp, 1, 100, false)
				noTimestampedFps[fp.BtcPk.MarshalHex()] = true
				fpDistInfo.IsTimestamped = false
			} else {
				h.CommitPubRandList(r, fpSK, fp, 1, 100, true)
				fpDistInfo.IsTimestamped = true
			}

			// record voting power
			fpsWithMeta = append(fpsWithMeta, fpDistInfo)
		}

		maxActiveFpsParam := h.FinalityKeeper.GetParams(h.Ctx).MaxActiveFinalityProviders
		// get a map of expected active finality providers
		ftypes.SortFinalityProvidersWithZeroedVotingPower(fpsWithMeta)
		expectedActiveFps := fpsWithMeta[:min(uint32(len(fpsWithMeta)-len(noTimestampedFps)), maxActiveFpsParam)]
		expectedActiveFpsMap := map[string]uint64{}
		for _, fp := range expectedActiveFps {
			expectedActiveFpsMap[fp.BtcPk.MarshalHex()] = fp.TotalBondedSat
		}

		// record voting power table
		babylonHeight := datagen.RandomInt(r, 10) + 1
		h.SetCtxHeight(babylonHeight)
		h.BTCLightClientKeeper.EXPECT().GetTipInfo(gomock.Eq(h.Ctx)).Return(&btclctypes.BTCHeaderInfo{Height: 30}).AnyTimes()
		h.BeginBlocker()

		// only finality providers in expectedActiveFpsMap have voting power
		for _, fp := range fpsWithMeta {
			power := h.FinalityKeeper.GetVotingPower(h.Ctx, fp.BtcPk.MustMarshal(), babylonHeight)
			if expectedPower, ok := expectedActiveFpsMap[fp.BtcPk.MarshalHex()]; ok {
				require.Equal(t, expectedPower, power)
			} else {
				require.Zero(t, power)
			}
		}

		// also, get voting power table and assert there is
		// min(len(expectedActiveFps), MaxActiveFinalityProviders) active finality providers
		powerTable := h.FinalityKeeper.GetVotingPowerTable(h.Ctx, babylonHeight)
		expectedNumActiveFps := len(expectedActiveFpsMap)
		if expectedNumActiveFps > int(maxActiveFpsParam) {
			expectedNumActiveFps = int(maxActiveFpsParam)
		}
		require.Len(t, powerTable, expectedNumActiveFps)
		// assert consistency of voting power
		for pkHex, expectedPower := range expectedActiveFpsMap {
			require.Equal(t, powerTable[pkHex], expectedPower)
		}
	})
}

func FuzzVotingPowerTable_ActiveFinalityProviderRotation(f *testing.F) {
	datagen.AddRandomSeedsToFuzzer(f, 10)

	f.Fuzz(func(t *testing.T, seed int64) {
		r := rand.New(rand.NewSource(seed))
		ctrl := gomock.NewController(t)
		defer ctrl.Finish()

		// mock BTC light client and BTC checkpoint modules
		btclcKeeper := types.NewMockBTCLightClientKeeper(ctrl)
		btccKeeper := types.NewMockBtcCheckpointKeeper(ctrl)
		h := testutil.NewHelper(t, btclcKeeper, btccKeeper)

		// set all parameters
		covenantSKs, _ := h.GenAndApplyParams(r)
		// set random number of max number of finality providers
		// in order to cover cases that number of finality providers is more or
		// less than `MaxActiveFinalityProviders`
		fParams := h.FinalityKeeper.GetParams(h.Ctx)
		fParams.MaxActiveFinalityProviders = uint32(datagen.RandomInt(r, 20) + 10)
		err := h.FinalityKeeper.SetParams(h.Ctx, fParams)
		h.NoError(err)

		numFps := datagen.RandomInt(r, 20) + 10
		numActiveFPs := int(min(numFps, uint64(fParams.MaxActiveFinalityProviders)))

		/*
			Generate a random batch of finality providers, each with a BTC delegation
			with random voting power.
			Then, assert voting power table
		*/
		fpsWithMeta := []*types.FinalityProviderWithMeta{}
		for i := uint64(0); i < numFps; i++ {
			// generate finality provider
			// generate and insert new finality provider
			fpSK, _, fp := h.CreateFinalityProvider(r)
			h.CommitPubRandList(r, fpSK, fp, 1, 100, true)

			// create BTC delegation and add covenant signatures to activate it
			stakingValue := datagen.RandomInt(r, 100000) + 100000
			delSK, _, err := datagen.GenRandomBTCKeyPair(r)
			h.NoError(err)
			stakingTxHash, delMsg, del, btcHeaderInfo, inclusionProof, _, err := h.CreateDelegationWithBtcBlockHeight(
				r,
				delSK,
<<<<<<< HEAD
				[]*btcec.PublicKey{fp.BtcPk.MustToBTCPK()},
				changeAddress.EncodeAddress(),
=======
				fpPK,
>>>>>>> 93b9c5ce
				int64(stakingValue),
				1000,
				0,
				0,
				true,
				false,
				10,
				10,
			)
			h.NoError(err)
			h.CreateCovenantSigs(r, covenantSKs, delMsg, del, 10)
			h.AddInclusionProof(stakingTxHash, btcHeaderInfo, inclusionProof, 30)

			// record voting power
			fpsWithMeta = append(fpsWithMeta, &types.FinalityProviderWithMeta{
				BtcPk:       fp.BtcPk,
				VotingPower: stakingValue,
			})
		}

		// record voting power table
		babylonHeight := datagen.RandomInt(r, 10) + 1
		h.Ctx = datagen.WithCtxHeight(h.Ctx, babylonHeight)
		h.BTCLightClientKeeper.EXPECT().GetTipInfo(gomock.Eq(h.Ctx)).Return(&btclctypes.BTCHeaderInfo{Height: 30})
		h.BeginBlocker()

		// assert that only top `min(MaxActiveFinalityProviders, numFPs)` finality providers have voting power
		sort.SliceStable(fpsWithMeta, func(i, j int) bool {
			return fpsWithMeta[i].VotingPower > fpsWithMeta[j].VotingPower
		})
		for i := 0; i < numActiveFPs; i++ {
			votingPower := h.FinalityKeeper.GetVotingPower(h.Ctx, *fpsWithMeta[i].BtcPk, babylonHeight)
			require.Equal(t, fpsWithMeta[i].VotingPower, votingPower)
		}
		for i := numActiveFPs; i < int(numFps); i++ {
			votingPower := h.FinalityKeeper.GetVotingPower(h.Ctx, *fpsWithMeta[i].BtcPk, babylonHeight)
			require.Zero(t, votingPower)
		}

		/*
			Delegate more tokens to some existing finality providers
			, and create some new finality providers
			Then assert voting power table again
		*/
		// delegate more tokens to some existing finality providers
		for i := uint64(0); i < numFps; i++ {
			if !datagen.OneInN(r, 2) {
				continue
			}

			stakingValue := datagen.RandomInt(r, 100000) + 100000
			fpBTCPK := fpsWithMeta[i].BtcPk
			delSK, _, err := datagen.GenRandomBTCKeyPair(r)
			h.NoError(err)
			stakingTxHash, delMsg, del, btcHeaderInfo, inclusionProof, _, err := h.CreateDelegationWithBtcBlockHeight(
				r,
				delSK,
<<<<<<< HEAD
				[]*btcec.PublicKey{fpBTCPK.MustToBTCPK()},
				changeAddress.EncodeAddress(),
=======
				fpBTCPK.MustToBTCPK(),
>>>>>>> 93b9c5ce
				int64(stakingValue),
				1000,
				0,
				0,
				true,
				false,
				10,
				10,
			)
			h.NoError(err)
			h.CreateCovenantSigs(r, covenantSKs, delMsg, del, 10)
			h.AddInclusionProof(stakingTxHash, btcHeaderInfo, inclusionProof, 30)

			// accumulate voting power for this finality provider
			fpsWithMeta[i].VotingPower += stakingValue

			break
		}
		// create more finality providers
		numNewFps := datagen.RandomInt(r, 20) + 10
		numFps += numNewFps
		numActiveFPs = int(min(numFps, uint64(fParams.MaxActiveFinalityProviders)))
		for i := uint64(0); i < numNewFps; i++ {
			// generate finality provider
			// generate and insert new finality provider
			fpSK, fpPK, fp := h.CreateFinalityProvider(r)
			h.CommitPubRandList(r, fpSK, fp, 1, 100, true)

			// create BTC delegation and add covenant signatures to activate it
			stakingValue := datagen.RandomInt(r, 100000) + 100000
			delSK, _, err := datagen.GenRandomBTCKeyPair(r)
			h.NoError(err)
			stakingTxHash, delMsg, del, btcHeaderInfo, inclusionProof, _, err := h.CreateDelegationWithBtcBlockHeight(
				r,
				delSK,
<<<<<<< HEAD
				[]*btcec.PublicKey{fpPK},
				changeAddress.EncodeAddress(),
=======
				fpPK,
>>>>>>> 93b9c5ce
				int64(stakingValue),
				1000,
				0,
				0,
				true,
				false,
				10,
				10,
			)
			h.NoError(err)
			h.CreateCovenantSigs(r, covenantSKs, delMsg, del, 10)
			h.AddInclusionProof(stakingTxHash, btcHeaderInfo, inclusionProof, 30)

			// record voting power
			fpsWithMeta = append(fpsWithMeta, &types.FinalityProviderWithMeta{
				BtcPk:       fp.BtcPk,
				VotingPower: stakingValue,
			})
		}

		// record voting power table
		babylonHeight += 1
		h.Ctx = datagen.WithCtxHeight(h.Ctx, babylonHeight)
		h.BTCLightClientKeeper.EXPECT().GetTipInfo(gomock.Eq(h.Ctx)).Return(&btclctypes.BTCHeaderInfo{Height: 30}).AnyTimes()
		h.BeginBlocker()

		// again, assert that only top `min(MaxActiveFinalityProviders, numFPs)` finality providers have voting power
		sort.SliceStable(fpsWithMeta, func(i, j int) bool {
			return fpsWithMeta[i].VotingPower > fpsWithMeta[j].VotingPower
		})
		for i := 0; i < numActiveFPs; i++ {
			votingPower := h.FinalityKeeper.GetVotingPower(h.Ctx, *fpsWithMeta[i].BtcPk, babylonHeight)
			require.Equal(t, fmt.Sprintf("%d", fpsWithMeta[i].VotingPower), fmt.Sprintf("%d", votingPower))
		}
		for i := numActiveFPs; i < int(numFps); i++ {
			votingPower := h.FinalityKeeper.GetVotingPower(h.Ctx, *fpsWithMeta[i].BtcPk, babylonHeight)
			require.Zero(t, votingPower)
		}
	})
}<|MERGE_RESOLUTION|>--- conflicted
+++ resolved
@@ -54,12 +54,7 @@
 				stakingTxHash, delMsg, del, btcHeaderInfo, inclusionProof, _, err := h.CreateDelegationWithBtcBlockHeight(
 					r,
 					delSK,
-<<<<<<< HEAD
 					[]*btcec.PublicKey{fps[i].BtcPk.MustToBTCPK()},
-					changeAddress.EncodeAddress(),
-=======
-					fps[i].BtcPk.MustToBTCPK(),
->>>>>>> 93b9c5ce
 					int64(stakingValue),
 					1000,
 					0,
@@ -214,12 +209,7 @@
 				stakingTxHash, delMsg, del, btcHeaderInfo, inclusionProof, _, err := h.CreateDelegationWithBtcBlockHeight(
 					r,
 					delSK,
-<<<<<<< HEAD
 					[]*btcec.PublicKey{fp.BtcPk.MustToBTCPK()},
-					changeAddress.EncodeAddress(),
-=======
-					fp.BtcPk.MustToBTCPK(),
->>>>>>> 93b9c5ce
 					int64(stakingValue),
 					1000,
 					0,
@@ -286,12 +276,7 @@
 			stakingTxHash, delMsg, del, btcHeaderInfo, inclusionProof, _, err := h.CreateDelegationWithBtcBlockHeight(
 				r,
 				delSK,
-<<<<<<< HEAD
 				[]*btcec.PublicKey{fp.BtcPk.MustToBTCPK()},
-				changeAddress.EncodeAddress(),
-=======
-				fp.BtcPk.MustToBTCPK(),
->>>>>>> 93b9c5ce
 				int64(stakingValue),
 				1000,
 				0,
@@ -396,7 +381,7 @@
 		for i := uint64(0); i < numFps; i++ {
 			// generate finality provider
 			// generate and insert new finality provider
-			fpSK, _, fp := h.CreateFinalityProvider(r)
+			fpSK, fpPK, fp := h.CreateFinalityProvider(r)
 			h.CommitPubRandList(r, fpSK, fp, 1, 100, true)
 
 			// create BTC delegation and add covenant signatures to activate it
@@ -406,12 +391,7 @@
 			stakingTxHash, delMsg, del, btcHeaderInfo, inclusionProof, _, err := h.CreateDelegationWithBtcBlockHeight(
 				r,
 				delSK,
-<<<<<<< HEAD
-				[]*btcec.PublicKey{fp.BtcPk.MustToBTCPK()},
-				changeAddress.EncodeAddress(),
-=======
-				fpPK,
->>>>>>> 93b9c5ce
+				[]*btcec.PublicKey{fpPK},
 				int64(stakingValue),
 				1000,
 				0,
@@ -469,12 +449,7 @@
 			stakingTxHash, delMsg, del, btcHeaderInfo, inclusionProof, _, err := h.CreateDelegationWithBtcBlockHeight(
 				r,
 				delSK,
-<<<<<<< HEAD
 				[]*btcec.PublicKey{fpBTCPK.MustToBTCPK()},
-				changeAddress.EncodeAddress(),
-=======
-				fpBTCPK.MustToBTCPK(),
->>>>>>> 93b9c5ce
 				int64(stakingValue),
 				1000,
 				0,
@@ -510,12 +485,7 @@
 			stakingTxHash, delMsg, del, btcHeaderInfo, inclusionProof, _, err := h.CreateDelegationWithBtcBlockHeight(
 				r,
 				delSK,
-<<<<<<< HEAD
 				[]*btcec.PublicKey{fpPK},
-				changeAddress.EncodeAddress(),
-=======
-				fpPK,
->>>>>>> 93b9c5ce
 				int64(stakingValue),
 				1000,
 				0,

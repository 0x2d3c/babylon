package keeper

import (
	"context"
	"errors"
	"fmt"
	"sort"

	"cosmossdk.io/collections"
	"cosmossdk.io/store/prefix"
	"github.com/btcsuite/btcd/btcutil"
	"github.com/cosmos/cosmos-sdk/runtime"
	sdk "github.com/cosmos/cosmos-sdk/types"

	bbn "github.com/babylonlabs-io/babylon/types"
	"github.com/babylonlabs-io/babylon/x/btcstaking/types"
	ftypes "github.com/babylonlabs-io/babylon/x/finality/types"
)

/* power distribution update */

// UpdatePowerDist updates the voting power table and distribution cache.
// This is triggered upon each `BeginBlock`
func (k Keeper) UpdatePowerDist(ctx context.Context) {
	height := uint64(sdk.UnwrapSDKContext(ctx).HeaderInfo().Height)
	btcTipHeight := k.BTCStakingKeeper.GetCurrentBTCHeight(ctx)

	// get the power dist cache in the last height
	dc := k.GetVotingPowerDistCache(ctx, height-1)
	if dc == nil {
		// no BTC staker at the prior height
		dc = ftypes.NewVotingPowerDistCache()
	}

	// get all power distribution update events during the previous tip
	// and the current tip
	lastBTCTipHeight := k.BTCStakingKeeper.GetBTCHeightAtBabylonHeight(ctx, height-1)
	events := k.BTCStakingKeeper.GetAllPowerDistUpdateEvents(ctx, lastBTCTipHeight, btcTipHeight)

	// clear all events that have been consumed in this function
	defer func() {
		for i := lastBTCTipHeight; i <= btcTipHeight; i++ {
			k.BTCStakingKeeper.ClearPowerDistUpdateEvents(ctx, i)
		}
	}()

	// reconcile old voting power distribution cache and new events
	// to construct the new distribution
	newDc := k.ProcessAllPowerDistUpdateEvents(ctx, dc, events)

	// record voting power and cache for this height
	k.recordVotingPowerAndCache(ctx, newDc)
	// emit events for finality providers with state updates
	k.handleFPStateUpdates(ctx, dc, newDc)
	// record metrics
	k.recordMetrics(newDc)
}

// recordVotingPowerAndCache assigns voting power to each active finality provider
// with the following consideration:
// 1. the fp must have timestamped pub rand
// 2. the fp must in the top x ranked by the voting power (x is given by maxActiveFps)
func (k Keeper) recordVotingPowerAndCache(ctx context.Context, newDc *ftypes.VotingPowerDistCache) {
	if newDc == nil {
		panic("the voting power distribution cache cannot be nil")
	}

	babylonTipHeight := uint64(sdk.UnwrapSDKContext(ctx).HeaderInfo().Height)

	// label fps with whether it has timestamped pub rand so that these fps
	// will not be assigned voting power
	for _, fpDistInfo := range newDc.FinalityProviders {
		// TODO calling HasTimestampedPubRand potentially iterates
		// all the pub rand committed by the fpDistInfo, which might slow down
		// the process, need optimization
		fpDistInfo.IsTimestamped = k.HasTimestampedPubRand(ctx, fpDistInfo.BtcPk, babylonTipHeight)
	}

	// apply the finality provider voting power dist info to the new cache
	// after which the cache would have active fps that are top N fps ranked
	// by voting power with timestamped pub rand
	maxActiveFps := k.GetParams(ctx).MaxActiveFinalityProviders
	newDc.ApplyActiveFinalityProviders(maxActiveFps)

	// set voting power table for each active finality providers at this height
	for i := uint32(0); i < newDc.NumActiveFps; i++ {
		fp := newDc.FinalityProviders[i]
		k.SetVotingPower(ctx, fp.BtcPk.MustMarshal(), babylonTipHeight, fp.TotalBondedSat)
	}

	// set the voting power distribution cache of the current height
	k.SetVotingPowerDistCache(ctx, babylonTipHeight, newDc)
}

// handleFPStateUpdates emits events and triggers hooks for finality providers with state updates
func (k Keeper) handleFPStateUpdates(ctx context.Context, prevDc, newDc *ftypes.VotingPowerDistCache) {
	sdkCtx := sdk.UnwrapSDKContext(ctx)

	newlyActiveFPs := newDc.FindNewActiveFinalityProviders(prevDc)
	for _, fp := range newlyActiveFPs {
		if err := k.handleActivatedFinalityProvider(ctx, fp.BtcPk); err != nil {
			panic(fmt.Errorf("failed to execute after finality provider %s activated", fp.BtcPk.MarshalHex()))
		}

		statusChangeEvent := types.NewFinalityProviderStatusChangeEvent(fp.BtcPk, types.FinalityProviderStatus_FINALITY_PROVIDER_STATUS_ACTIVE)
		if err := sdkCtx.EventManager().EmitTypedEvent(statusChangeEvent); err != nil {
			panic(fmt.Errorf(
				"failed to emit FinalityProviderStatusChangeEvent with status %s: %w",
				types.FinalityProviderStatus_FINALITY_PROVIDER_STATUS_ACTIVE.String(), err))
		}

		k.Logger(sdkCtx).Info("a new finality provider becomes active", "pk", fp.BtcPk.MarshalHex())
	}

	newlyInactiveFPs := newDc.FindNewInactiveFinalityProviders(prevDc)
	for _, fp := range newlyInactiveFPs {
		statusChangeEvent := types.NewFinalityProviderStatusChangeEvent(fp.BtcPk, types.FinalityProviderStatus_FINALITY_PROVIDER_STATUS_INACTIVE)
		if err := sdkCtx.EventManager().EmitTypedEvent(statusChangeEvent); err != nil {
			panic(fmt.Errorf(
				"failed to emit FinalityProviderStatusChangeEvent with status %s: %w",
				types.FinalityProviderStatus_FINALITY_PROVIDER_STATUS_INACTIVE.String(), err))
		}

		k.Logger(sdkCtx).Info("a new finality provider becomes inactive", "pk", fp.BtcPk.MarshalHex())
	}
}

// handleActivatedFinalityProvider updates the signing info start height or create a new signing info
func (k Keeper) handleActivatedFinalityProvider(ctx context.Context, fpPk *bbn.BIP340PubKey) error {
	signingInfo, err := k.FinalityProviderSigningTracker.Get(ctx, fpPk.MustMarshal())
	sdkCtx := sdk.UnwrapSDKContext(ctx)
	if err == nil {
		signingInfo.StartHeight = sdkCtx.BlockHeight()
	} else if errors.Is(err, collections.ErrNotFound) {
		signingInfo = ftypes.NewFinalityProviderSigningInfo(
			fpPk,
			sdkCtx.BlockHeight(),
			0,
		)
	}

	return k.FinalityProviderSigningTracker.Set(ctx, fpPk.MustMarshal(), signingInfo)
}

func (k Keeper) recordMetrics(dc *ftypes.VotingPowerDistCache) {
	// number of active FPs
	numActiveFPs := int(dc.NumActiveFps)
	types.RecordActiveFinalityProviders(numActiveFPs)
	// number of inactive FPs
	numInactiveFPs := len(dc.FinalityProviders) - numActiveFPs
	types.RecordInactiveFinalityProviders(numInactiveFPs)
	// staked Satoshi
	stakedSats := btcutil.Amount(0)
	for _, fp := range dc.FinalityProviders {
		stakedSats += btcutil.Amount(fp.TotalBondedSat)
	}
	numStakedBTCs := stakedSats.ToBTC()
	types.RecordMetricsKeyStakedBitcoins(float32(numStakedBTCs))
	// TODO: record number of BTC delegations under different status
}

// ProcessAllPowerDistUpdateEvents processes all events that affect
// voting power distribution and returns a new distribution cache.
// The following events will affect the voting power distribution:
// - newly active BTC delegations
// - newly unbonded BTC delegations
// - slashed finality providers
// - newly jailed finality providers
// - newly unjailed finality providers
func (k Keeper) ProcessAllPowerDistUpdateEvents(
	ctx context.Context,
	dc *ftypes.VotingPowerDistCache,
	events []*types.EventPowerDistUpdate,
) *ftypes.VotingPowerDistCache {
	// a map where key is finality provider's BTC PK hex and value is a list
	// of BTC delegations satoshis amount that newly become active under this provider
	activedSatsByFpBtcPk := map[string][]uint64{}
	// a map where key is finality provider's BTC PK hex and value is a list
	// of BTC delegations satoshis that were unbonded or expired without previously
	// being unbonded
	unbondedSatsByFpBtcPk := map[string][]uint64{}
	// a map where key is slashed finality providers' BTC PK
	slashedFPs := map[string]struct{}{}
	// a map where key is jailed finality providers' BTC PK
	jailedFPs := map[string]struct{}{}
	// a map where key is unjailed finality providers' BTC PK
	unjailedFPs := map[string]struct{}{}

	// simple cache to load fp by his btc pk hex
	fpByBtcPkHex := map[string]*types.FinalityProvider{}

	/*
		filter and classify all events into new/expired BTC delegations and jailed/slashed FPs
	*/
	sdkCtx := sdk.UnwrapSDKContext(ctx)
	for _, event := range events {
		switch typedEvent := event.Ev.(type) {
		case *types.EventPowerDistUpdate_BtcDelStateUpdate:
			delEvent := typedEvent.BtcDelStateUpdate
			delStkTxHash := delEvent.StakingTxHash

			btcDel, err := k.BTCStakingKeeper.GetBTCDelegation(ctx, delStkTxHash)
			if err != nil {
				panic(err) // only programming error
			}

			switch delEvent.NewState {
			case types.BTCDelegationStatus_ACTIVE:
				// newly active BTC delegation
				// add the BTC delegation to each restaked finality provider
				for _, fpBTCPK := range btcDel.FpBtcPkList {
					fpBTCPKHex := fpBTCPK.MarshalHex()
					activedSatsByFpBtcPk[fpBTCPKHex] = append(activedSatsByFpBtcPk[fpBTCPKHex], btcDel.TotalSat)
				}

				k.processRewardTracker(ctx, fpByBtcPkHex, btcDel, func(fp, del sdk.AccAddress, sats uint64) {
					k.MustProcessBtcDelegationActivated(ctx, fp, del, sats)
				})
			case types.BTCDelegationStatus_UNBONDED:
				// add the unbonded BTC delegation to the map
				k.processPowerDistUpdateEventUnbond(ctx, fpByBtcPkHex, btcDel, unbondedSatsByFpBtcPk)
			case types.BTCDelegationStatus_EXPIRED:
				types.EmitExpiredDelegationEvent(sdkCtx, delStkTxHash)

				if !btcDel.IsUnbondedEarly() {
					// only adds to the new unbonded list if it hasn't
					// previously unbonded with types.BTCDelegationStatus_UNBONDED
					k.processPowerDistUpdateEventUnbond(ctx, fpByBtcPkHex, btcDel, unbondedSatsByFpBtcPk)
				}
			}
		case *types.EventPowerDistUpdate_SlashedFp:
			// record slashed fps
			types.EmitSlashedFPEvent(sdkCtx, typedEvent.SlashedFp.Pk)
			fpBTCPKHex := typedEvent.SlashedFp.Pk.MarshalHex()
			slashedFPs[fpBTCPKHex] = struct{}{}
			// TODO(rafilx): handle slashed fps prunning
			// It is not possible to slash fp and delete all of his data at the
			// babylon block height that is being processed, because
			// the function RewardBTCStaking is called a few blocks behind.
			// If the data is deleted at the slash event, when slashed fps are
			// receveing rewards from a few blocks behind HandleRewarding
			// verifies the next block height to be rewarded.
		case *types.EventPowerDistUpdate_JailedFp:
			// record jailed fps
			types.EmitJailedFPEvent(sdkCtx, typedEvent.JailedFp.Pk)
			jailedFPs[typedEvent.JailedFp.Pk.MarshalHex()] = struct{}{}
		case *types.EventPowerDistUpdate_UnjailedFp:
			// record unjailed fps
			unjailedFPs[typedEvent.UnjailedFp.Pk.MarshalHex()] = struct{}{}
		}
	}

	/*
		At this point, there is voting power update.
		Then, construct a voting power dist cache by reconciling the previous
		cache and all the new events.
	*/
	// TODO: the algorithm needs to iterate over all the finality providers so remains
	// sub-optimal. Ideally we only need to iterate over all events above rather
	// than the entire cache.
	newDc := ftypes.NewVotingPowerDistCache()

	// iterate over all finality providers and apply all events
	for i := range dc.FinalityProviders {
		// create a copy of the finality provider
		fp := *dc.FinalityProviders[i]
		fpBTCPKHex := fp.BtcPk.MarshalHex()

		// if this finality provider is slashed, continue to avoid
		// assigning delegation to it
		_, isSlashed := slashedFPs[fpBTCPKHex]
		if isSlashed {
			fp.IsSlashed = true
			continue
		}

		// set IsJailed to be true if the fp is jailed
		// Note that jailed fp can still accept delegations
		// but won't be assigned with voting power
		if _, ok := jailedFPs[fpBTCPKHex]; ok {
			fp.IsJailed = true
		}

		// set IsJailed to be false if the fp is unjailed
		if _, ok := unjailedFPs[fpBTCPKHex]; ok {
			fp.IsJailed = false
		}

		// process all new BTC delegations under this finality provider
		if fpActiveSats, ok := activedSatsByFpBtcPk[fpBTCPKHex]; ok {
			// handle new BTC delegations for this finality provider
			for _, activatedSats := range fpActiveSats {
				fp.AddBondedSats(activatedSats)
			}
			// remove the finality provider entry in fpActiveSats map, so that
			// after the for loop the rest entries in fpActiveSats belongs to new
			// finality providers with new BTC delegations
			delete(activedSatsByFpBtcPk, fpBTCPKHex)
		}

		// process all new unbonding BTC delegations under this finality provider
		if fpUnbondedSats, ok := unbondedSatsByFpBtcPk[fpBTCPKHex]; ok {
			// handle unbonded delegations for this finality provider
			for _, unbodedSats := range fpUnbondedSats {
				fp.RemoveBondedSats(unbodedSats)
			}
			// remove the finality provider entry in fpUnbondedSats map, so that
			// after the for loop the rest entries in fpUnbondedSats belongs to new
			// finality providers that might have btc delegations entries
			// that activated and unbonded in the same slice of events
			delete(unbondedSatsByFpBtcPk, fpBTCPKHex)
		}

		// add this finality provider to the new cache if it has voting power
		if fp.TotalBondedSat > 0 {
			newDc.AddFinalityProviderDistInfo(&fp)
		}
	}

	/*
		process new BTC delegations under new finality providers in activeBTCDels
	*/
	// sort new finality providers in activeBTCDels to ensure determinism
	fpActiveBtcPkHexList := make([]string, 0, len(activedSatsByFpBtcPk))
	for fpBTCPKHex := range activedSatsByFpBtcPk {
		// if the fp was slashed, should not even be added to the list
		_, isSlashed := slashedFPs[fpBTCPKHex]
		if isSlashed {
			continue
		}
		fpActiveBtcPkHexList = append(fpActiveBtcPkHexList, fpBTCPKHex)
	}
	sort.SliceStable(fpActiveBtcPkHexList, func(i, j int) bool {
		return fpActiveBtcPkHexList[i] < fpActiveBtcPkHexList[j]
	})

	// for each new finality provider, apply the new BTC delegations to the new dist cache
	for _, fpBTCPKHex := range fpActiveBtcPkHexList {
		// get the finality provider and initialise its dist info
		newFP := k.loadFP(ctx, fpByBtcPkHex, fpBTCPKHex)
		fpDistInfo := ftypes.NewFinalityProviderDistInfo(newFP)

		// check for jailing cases
		if _, ok := jailedFPs[fpBTCPKHex]; ok {
			fpDistInfo.IsJailed = true
		}
<<<<<<< HEAD
		newFP, err := k.BTCStakingKeeper.GetFinalityProvider(ctx, *fpBTCPK)
		if err != nil {
			// this is a consumer FP, skip
			continue
=======
		if _, ok := unjailedFPs[fpBTCPKHex]; ok {
			fpDistInfo.IsJailed = false
>>>>>>> 93b9c5ce
		}

		// add each BTC delegation
		fpActiveSats := activedSatsByFpBtcPk[fpBTCPKHex]
		for _, activatedSats := range fpActiveSats {
			fpDistInfo.AddBondedSats(activatedSats)
		}

		// edge case where we might be processing an unbonded event
		// from a newly active finality provider in the same slice
		// of events received.
		fpUnbondedSats := unbondedSatsByFpBtcPk[fpBTCPKHex]
		for _, unbodedSats := range fpUnbondedSats {
			fpDistInfo.RemoveBondedSats(unbodedSats)
		}

		// add this finality provider to the new cache if it has voting power
		if fpDistInfo.TotalBondedSat > 0 {
			newDc.AddFinalityProviderDistInfo(fpDistInfo)
		}
	}

	return newDc
}

func (k Keeper) processPowerDistUpdateEventUnbond(
	ctx context.Context,
	cacheFpByBtcPkHex map[string]*types.FinalityProvider,
	btcDel *types.BTCDelegation,
	unbondedSatsByFpBtcPk map[string][]uint64,
) {
	for _, fpBTCPK := range btcDel.FpBtcPkList {
		fpBTCPKHex := fpBTCPK.MarshalHex()
		unbondedSatsByFpBtcPk[fpBTCPKHex] = append(unbondedSatsByFpBtcPk[fpBTCPKHex], btcDel.TotalSat)
	}
	k.processRewardTracker(ctx, cacheFpByBtcPkHex, btcDel, func(fp, del sdk.AccAddress, sats uint64) {
		k.MustProcessBtcDelegationUnbonded(ctx, fp, del, sats)
	})
}

func (k Keeper) SetVotingPowerDistCache(ctx context.Context, height uint64, dc *ftypes.VotingPowerDistCache) {
	store := k.votingPowerDistCacheStore(ctx)
	store.Set(sdk.Uint64ToBigEndian(height), k.cdc.MustMarshal(dc))
}

func (k Keeper) GetVotingPowerDistCache(ctx context.Context, height uint64) *ftypes.VotingPowerDistCache {
	store := k.votingPowerDistCacheStore(ctx)
	rdcBytes := store.Get(sdk.Uint64ToBigEndian(height))
	if len(rdcBytes) == 0 {
		return nil
	}
	var dc ftypes.VotingPowerDistCache
	k.cdc.MustUnmarshal(rdcBytes, &dc)
	return &dc
}

func (k Keeper) RemoveVotingPowerDistCache(ctx context.Context, height uint64) {
	store := k.votingPowerDistCacheStore(ctx)
	store.Delete(sdk.Uint64ToBigEndian(height))
}

// votingPowerDistCacheStore returns the KVStore of the voting power distribution cache
// prefix: VotingPowerDistCacheKey
// key: Babylon block height
// value: VotingPowerDistCache
func (k Keeper) votingPowerDistCacheStore(ctx context.Context) prefix.Store {
	storeAdapter := runtime.KVStoreAdapter(k.storeService.OpenKVStore(ctx))
	return prefix.NewStore(storeAdapter, ftypes.VotingPowerDistCacheKey)
}

// processRewardTracker loads the fps from inside the btc delegation
// with cache and executes the function by passing the fp, delegator address
// and satoshi amounts.
func (k Keeper) processRewardTracker(
	ctx context.Context,
	fpByBtcPkHex map[string]*types.FinalityProvider,
	btcDel *types.BTCDelegation,
	f func(fp, del sdk.AccAddress, sats uint64),
) {
	delAddr := sdk.MustAccAddressFromBech32(btcDel.StakerAddr)
	for _, fpBTCPK := range btcDel.FpBtcPkList {
		fp := k.loadFP(ctx, fpByBtcPkHex, fpBTCPK.MarshalHex())
		f(fp.Address(), delAddr, btcDel.TotalSat)
	}
}

// MustProcessBtcDelegationActivated calls the IncentiveKeeper.BtcDelegationActivated
// and panics if it errors
func (k Keeper) MustProcessBtcDelegationActivated(ctx context.Context, fp, del sdk.AccAddress, sats uint64) {
	err := k.IncentiveKeeper.BtcDelegationActivated(ctx, fp, del, sats)
	if err != nil {
		panic(err)
	}
}

// MustProcessBtcDelegationUnbonded calls the IncentiveKeeper.BtcDelegationUnbonded
// and panics if it errors
func (k Keeper) MustProcessBtcDelegationUnbonded(ctx context.Context, fp, del sdk.AccAddress, sats uint64) {
	err := k.IncentiveKeeper.BtcDelegationUnbonded(ctx, fp, del, sats)
	if err != nil {
		panic(err)
	}
}

func (k Keeper) loadFP(
	ctx context.Context,
	cacheFpByBtcPkHex map[string]*types.FinalityProvider,
	fpBTCPKHex string,
) *types.FinalityProvider {
	fp, found := cacheFpByBtcPkHex[fpBTCPKHex]
	if !found {
		fpBTCPK, err := bbn.NewBIP340PubKeyFromHex(fpBTCPKHex)
		if err != nil {
			panic(err) // only programming error
		}
		fp, err = k.BTCStakingKeeper.GetFinalityProvider(ctx, *fpBTCPK)
		if err != nil {
			panic(err) // only programming error
		}
		cacheFpByBtcPkHex[fpBTCPKHex] = fp
	}

	return fp
}<|MERGE_RESOLUTION|>--- conflicted
+++ resolved
@@ -344,15 +344,8 @@
 		if _, ok := jailedFPs[fpBTCPKHex]; ok {
 			fpDistInfo.IsJailed = true
 		}
-<<<<<<< HEAD
-		newFP, err := k.BTCStakingKeeper.GetFinalityProvider(ctx, *fpBTCPK)
-		if err != nil {
-			// this is a consumer FP, skip
-			continue
-=======
 		if _, ok := unjailedFPs[fpBTCPKHex]; ok {
 			fpDistInfo.IsJailed = false
->>>>>>> 93b9c5ce
 		}
 
 		// add each BTC delegation

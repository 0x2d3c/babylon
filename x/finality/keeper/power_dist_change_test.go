package keeper_test

import (
	"math/rand"
	"testing"
	"time"

	"github.com/btcsuite/btcd/btcec/v2"
	"github.com/decred/dcrd/dcrec/secp256k1/v4"
	"github.com/golang/mock/gomock"
	"github.com/stretchr/testify/require"

	testutil "github.com/babylonlabs-io/babylon/testutil/btcstaking-helper"
	"github.com/babylonlabs-io/babylon/testutil/datagen"
	btclctypes "github.com/babylonlabs-io/babylon/x/btclightclient/types"
	"github.com/babylonlabs-io/babylon/x/btcstaking/types"
	ftypes "github.com/babylonlabs-io/babylon/x/finality/types"
)

func FuzzProcessAllPowerDistUpdateEvents_Determinism(f *testing.F) {
	datagen.AddRandomSeedsToFuzzer(f, 10)

	f.Fuzz(func(t *testing.T, seed int64) {
		r := rand.New(rand.NewSource(seed))
		ctrl := gomock.NewController(t)
		defer ctrl.Finish()

		// mock BTC light client and BTC checkpoint modules
		btclcKeeper := types.NewMockBTCLightClientKeeper(ctrl)
		btccKeeper := types.NewMockBtcCheckpointKeeper(ctrl)
		h := testutil.NewHelper(t, btclcKeeper, btccKeeper)

		// set all parameters
		h.GenAndApplyParams(r)

		// generate and insert a number of new finality providers
		fpPKs := []*btcec.PublicKey{}
		for i := 0; i < 5; i++ {
			_, fpPK, _ := h.CreateFinalityProvider(r)
			fpPKs = append(fpPKs, fpPK)
		}

		// empty dist cache
		dc := ftypes.NewVotingPowerDistCache()

		stakingValue := int64(2 * 10e8)

		// generate many new BTC delegations under each finality provider, and their corresponding events
		events := []*types.EventPowerDistUpdate{}
		for _, fpPK := range fpPKs {
			for i := 0; i < 5; i++ {
				delSK, _, err := datagen.GenRandomBTCKeyPair(r)
				h.NoError(err)
				_, _, del, _, _, _, err := h.CreateDelegationWithBtcBlockHeight(
					r,
					delSK,
<<<<<<< HEAD
					[]*btcec.PublicKey{fpPK},
					changeAddress.EncodeAddress(),
=======
					fpPK,
>>>>>>> 93b9c5ce
					stakingValue,
					1000,
					0,
					0,
					false,
					false,
					10,
					30,
				)
				h.NoError(err)
				event := types.NewEventPowerDistUpdateWithBTCDel(&types.EventBTCDelegationStateUpdate{
					StakingTxHash: del.MustGetStakingTxHash().String(),
					NewState:      types.BTCDelegationStatus_ACTIVE,
				})
				events = append(events, event)
			}
		}

		newDc := h.FinalityKeeper.ProcessAllPowerDistUpdateEvents(h.Ctx, dc, events)
		for i := 0; i < 10; i++ {
			newDc2 := h.FinalityKeeper.ProcessAllPowerDistUpdateEvents(h.Ctx, dc, events)
			require.Equal(t, newDc, newDc2)
		}
	})
}

func CreateFpAndBtcDel(
	t *testing.T,
	r *rand.Rand,
) (
	h *testutil.Helper,
	del *types.BTCDelegation,
	covenantSKs []*secp256k1.PrivateKey,
) {
	ctrl := gomock.NewController(t)
	defer ctrl.Finish()

	// mock BTC light client and BTC checkpoint modules
	btclcKeeper := types.NewMockBTCLightClientKeeper(ctrl)
	btccKeeper := types.NewMockBtcCheckpointKeeper(ctrl)
	h = testutil.NewHelper(t, btclcKeeper, btccKeeper)

	// set all parameters
	covenantSKs, _ = h.GenAndApplyParams(r)

	_, fpPK, _ := h.CreateFinalityProvider(r)

	delSK, _, err := datagen.GenRandomBTCKeyPair(r)
	h.NoError(err)
	_, _, del, _, _, _, err = h.CreateDelegationWithBtcBlockHeight(
		r,
		delSK,
		fpPK,
		int64(2*10e8),
		1000,
		0,
		0,
		false,
		false,
		10,
		30,
	)
	h.NoError(err)
	return h, del, covenantSKs
}

func FuzzProcessAllPowerDistUpdateEvents_ActiveAndUnbondTogether(f *testing.F) {
	datagen.AddRandomSeedsToFuzzer(f, 10)

	f.Fuzz(func(t *testing.T, seed int64) {
		r := rand.New(rand.NewSource(seed))
		h, del, _ := CreateFpAndBtcDel(t, r)

		eventActive := types.NewEventPowerDistUpdateWithBTCDel(&types.EventBTCDelegationStateUpdate{
			StakingTxHash: del.MustGetStakingTxHash().String(),
			NewState:      types.BTCDelegationStatus_ACTIVE,
		})
		eventUnbond := types.NewEventPowerDistUpdateWithBTCDel(&types.EventBTCDelegationStateUpdate{
			StakingTxHash: del.MustGetStakingTxHash().String(),
			NewState:      types.BTCDelegationStatus_UNBONDED,
		})
		events := []*types.EventPowerDistUpdate{eventActive, eventUnbond}

		newDc := h.FinalityKeeper.ProcessAllPowerDistUpdateEvents(h.Ctx, ftypes.NewVotingPowerDistCache(), events)
		require.Len(t, newDc.FinalityProviders, 0)
	})
}

func FuzzProcessAllPowerDistUpdateEvents_ActiveAndSlashTogether(f *testing.F) {
	datagen.AddRandomSeedsToFuzzer(f, 10)

	f.Fuzz(func(t *testing.T, seed int64) {
		r := rand.New(rand.NewSource(seed))
		h, del, _ := CreateFpAndBtcDel(t, r)

		eventActive := types.NewEventPowerDistUpdateWithBTCDel(&types.EventBTCDelegationStateUpdate{
			StakingTxHash: del.MustGetStakingTxHash().String(),
			NewState:      types.BTCDelegationStatus_ACTIVE,
		})
		eventSlash := types.NewEventPowerDistUpdateWithSlashedFP(&del.FpBtcPkList[0])
		events := []*types.EventPowerDistUpdate{eventActive, eventSlash}

		dc := ftypes.NewVotingPowerDistCache()
		newDc := h.FinalityKeeper.ProcessAllPowerDistUpdateEvents(h.Ctx, dc, events)
		require.Len(t, newDc.FinalityProviders, 0)
	})
}

func FuzzProcessAllPowerDistUpdateEvents_PreApprovalWithSlahedFP(f *testing.F) {
	datagen.AddRandomSeedsToFuzzer(f, 10)

	f.Fuzz(func(t *testing.T, seed int64) {
		r := rand.New(rand.NewSource(seed))
		h, delNoPreApproval, covenantSKs := CreateFpAndBtcDel(t, r)

		// activates one delegation to the finality provider without preapproval
		eventActive := types.NewEventPowerDistUpdateWithBTCDel(&types.EventBTCDelegationStateUpdate{
			StakingTxHash: delNoPreApproval.MustGetStakingTxHash().String(),
			NewState:      types.BTCDelegationStatus_ACTIVE,
		})

		newDc := h.FinalityKeeper.ProcessAllPowerDistUpdateEvents(h.Ctx, ftypes.NewVotingPowerDistCache(), []*types.EventPowerDistUpdate{eventActive})
		// updates as if that fp is timestamping
		for _, fp := range newDc.FinalityProviders {
			fp.IsTimestamped = true
		}
		// FP is active and has voting power.
		newDc.ApplyActiveFinalityProviders(100)
		require.Len(t, newDc.FinalityProviders, 1)
		require.Equal(t, newDc.TotalVotingPower, delNoPreApproval.TotalSat)

		// simulating a new BTC delegation with preapproval coming
		delSKPreApproval, _, err := datagen.GenRandomBTCKeyPair(r)
		h.NoError(err)

		stakingTxHash, msgCreateBTCDelPreApproval, delPreApproval, btcHeaderInfo, inclusionProof, _, err := h.CreateDelegationWithBtcBlockHeight(
			r,
			delSKPreApproval,
			delNoPreApproval.FpBtcPkList[0].MustToBTCPK(),
			int64(2*10e8),
			1000,
			0,
			0,
			true,
			false,
			10,
			10,
		)
		h.NoError(err)

		// should not modify the amount of voting power
		newDc.ApplyActiveFinalityProviders(100)
		require.Len(t, newDc.FinalityProviders, 1)
		require.Equal(t, newDc.TotalVotingPower, delPreApproval.TotalSat)

		// slash the fp
		slashEvent := types.NewEventPowerDistUpdateWithSlashedFP(&delPreApproval.FpBtcPkList[0])
		newDc = h.FinalityKeeper.ProcessAllPowerDistUpdateEvents(h.Ctx, newDc, []*types.EventPowerDistUpdate{slashEvent})

		// fp should have be erased from the list
		newDc.ApplyActiveFinalityProviders(100)
		require.Len(t, newDc.FinalityProviders, 0)
		require.Zero(t, newDc.TotalVotingPower)

		// activates the preapproval delegation
		btcTip := btclctypes.BTCHeaderInfo{Height: 30}

		h.CreateCovenantSigs(r, covenantSKs, msgCreateBTCDelPreApproval, delPreApproval, btcTip.Height)
		h.AddInclusionProof(stakingTxHash, btcHeaderInfo, inclusionProof, btcTip.Height)

		activatedDel, err := h.BTCStakingKeeper.GetBTCDelegation(h.Ctx, stakingTxHash)
		h.NoError(err)
		h.Equal(activatedDel.TotalSat, uint64(msgCreateBTCDelPreApproval.StakingValue))

		// simulates the del tx getting activated
		eventActive = types.NewEventPowerDistUpdateWithBTCDel(&types.EventBTCDelegationStateUpdate{
			StakingTxHash: delPreApproval.MustGetStakingTxHash().String(),
			NewState:      types.BTCDelegationStatus_ACTIVE,
		})
		// it will get included in the new vp dist, but will not have voting power after ApplyActiveFinalityProviders
		newDc = h.FinalityKeeper.ProcessAllPowerDistUpdateEvents(h.Ctx, newDc, []*types.EventPowerDistUpdate{eventActive})
		require.Len(t, newDc.FinalityProviders, 1)

		for _, fp := range newDc.FinalityProviders {
			fp.IsTimestamped = true
			fp.IsSlashed = true
		}
		newDc.ApplyActiveFinalityProviders(100)
		require.Equal(t, newDc.TotalVotingPower, uint64(0))
		require.Equal(t, newDc.NumActiveFps, uint32(0))
	})
}

func FuzzProcessAllPowerDistUpdateEvents_ActiveAndJailTogether(f *testing.F) {
	datagen.AddRandomSeedsToFuzzer(f, 10)

	f.Fuzz(func(t *testing.T, seed int64) {
		r := rand.New(rand.NewSource(seed))
		h, del, _ := CreateFpAndBtcDel(t, r)

		eventActive := types.NewEventPowerDistUpdateWithBTCDel(&types.EventBTCDelegationStateUpdate{
			StakingTxHash: del.MustGetStakingTxHash().String(),
			NewState:      types.BTCDelegationStatus_ACTIVE,
		})
		eventJailed := types.NewEventPowerDistUpdateWithJailedFP(&del.FpBtcPkList[0])
		events := []*types.EventPowerDistUpdate{eventActive, eventJailed}

		newDc := h.FinalityKeeper.ProcessAllPowerDistUpdateEvents(h.Ctx, ftypes.NewVotingPowerDistCache(), events)
		for _, fp := range newDc.FinalityProviders {
			fp.IsTimestamped = true
		}
		newDc.ApplyActiveFinalityProviders(100)
		require.Len(t, newDc.FinalityProviders, 1)
		require.Zero(t, newDc.TotalVotingPower)
	})
}

func FuzzProcessAllPowerDistUpdateEvents_SlashActiveFp(f *testing.F) {
	datagen.AddRandomSeedsToFuzzer(f, 10)

	f.Fuzz(func(t *testing.T, seed int64) {
		t.Parallel()
		r := rand.New(rand.NewSource(seed))
		h, del, _ := CreateFpAndBtcDel(t, r)

		eventActive := types.NewEventPowerDistUpdateWithBTCDel(&types.EventBTCDelegationStateUpdate{
			StakingTxHash: del.MustGetStakingTxHash().String(),
			NewState:      types.BTCDelegationStatus_ACTIVE,
		})
		events := []*types.EventPowerDistUpdate{eventActive}

		newDc := h.FinalityKeeper.ProcessAllPowerDistUpdateEvents(h.Ctx, ftypes.NewVotingPowerDistCache(), events)
		for _, fp := range newDc.FinalityProviders {
			fp.IsTimestamped = true
		}
		newDc.ApplyActiveFinalityProviders(100)
		require.Equal(t, newDc.TotalVotingPower, del.TotalSat)

		// afer the fp has some active voting power slash it
		eventSlash := types.NewEventPowerDistUpdateWithSlashedFP(&del.FpBtcPkList[0])
		events = []*types.EventPowerDistUpdate{eventSlash}

		newDc = h.FinalityKeeper.ProcessAllPowerDistUpdateEvents(h.Ctx, newDc, events)
		newDc.ApplyActiveFinalityProviders(100)
		require.Len(t, newDc.FinalityProviders, 0)
		require.Equal(t, newDc.TotalVotingPower, uint64(0))
	})
}

func FuzzSlashFinalityProviderEvent(f *testing.F) {
	datagen.AddRandomSeedsToFuzzer(f, 10)

	f.Fuzz(func(t *testing.T, seed int64) {
		r := rand.New(rand.NewSource(seed))
		ctrl := gomock.NewController(t)
		defer ctrl.Finish()

		// mock BTC light client and BTC checkpoint modules
		btclcKeeper := types.NewMockBTCLightClientKeeper(ctrl)
		btccKeeper := types.NewMockBtcCheckpointKeeper(ctrl)
		h := testutil.NewHelper(t, btclcKeeper, btccKeeper)

		// set all parameters
		covenantSKs, _ := h.GenAndApplyParams(r)

		// generate and insert new finality provider
		fpSK, fpPK, fp := h.CreateFinalityProvider(r)
		h.CommitPubRandList(r, fpSK, fp, 1, 100, true)

		/*
			insert new BTC delegation and give it covenant quorum
			ensure that it has voting power
		*/
		stakingValue := int64(2 * 10e8)
		delSK, _, err := datagen.GenRandomBTCKeyPair(r)
		h.NoError(err)
		stakingTxHash, msgCreateBTCDel, actualDel, btcHeaderInfo, inclusionProof, _, err := h.CreateDelegationWithBtcBlockHeight(
			r,
			delSK,
<<<<<<< HEAD
			[]*btcec.PublicKey{fpPK},
			changeAddress.EncodeAddress(),
=======
			fpPK,
>>>>>>> 93b9c5ce
			stakingValue,
			1000,
			0,
			0,
			true,
			false,
			10,
			10,
		)
		h.NoError(err)
		// give it a quorum number of covenant signatures
		h.CreateCovenantSigs(r, covenantSKs, msgCreateBTCDel, actualDel, 10)
		// activate the BTC delegation
		h.AddInclusionProof(stakingTxHash, btcHeaderInfo, inclusionProof, 30)

		// execute BeginBlock
		btcTip := &btclctypes.BTCHeaderInfo{Height: 30}
		babylonHeight := datagen.RandomInt(r, 10) + 1
		h.SetCtxHeight(babylonHeight)
		h.BTCLightClientKeeper.EXPECT().GetTipInfo(gomock.Eq(h.Ctx)).Return(btcTip).AnyTimes()
		h.BeginBlocker()
		// ensure the finality provider has voting power at this height
		require.Equal(t, uint64(stakingValue), h.FinalityKeeper.GetVotingPower(h.Ctx, *fp.BtcPk, babylonHeight))

		/*
			Slash the finality provider and execute BeginBlock
			Then, ensure the finality provider does not have voting power anymore
		*/
		err = h.BTCStakingKeeper.SlashFinalityProvider(h.Ctx, fp.BtcPk.MustMarshal())
		h.NoError(err)

		err = h.BTCStakingKeeper.SlashFinalityProvider(h.Ctx, fp.BtcPk.MustMarshal())
		require.ErrorIs(t, err, types.ErrFpAlreadySlashed)

		err = h.BTCStakingKeeper.JailFinalityProvider(h.Ctx, fp.BtcPk.MustMarshal())
		require.ErrorIs(t, err, types.ErrFpAlreadySlashed)

		// at this point, there should be only 1 event that the finality provider is slashed
		btcTipHeight := btclcKeeper.GetTipInfo(h.Ctx).Height
		events := h.BTCStakingKeeper.GetAllPowerDistUpdateEvents(h.Ctx, btcTipHeight, btcTipHeight)
		require.Len(t, events, 1)
		slashedFPEvent := events[0].GetSlashedFp()
		require.NotNil(t, slashedFPEvent)
		require.Equal(t, fp.BtcPk.MustMarshal(), slashedFPEvent.Pk.MustMarshal())

		// execute BeginBlock
		babylonHeight += 1
		h.SetCtxHeight(babylonHeight)
		h.BTCLightClientKeeper.EXPECT().GetTipInfo(gomock.Eq(h.Ctx)).Return(btcTip).AnyTimes()
		h.BeginBlocker()
		// ensure the finality provider does not have voting power anymore
		require.Zero(t, h.FinalityKeeper.GetVotingPower(h.Ctx, *fp.BtcPk, babylonHeight))
	})
}

func FuzzJailFinalityProviderEvents(f *testing.F) {
	datagen.AddRandomSeedsToFuzzer(f, 10)

	f.Fuzz(func(t *testing.T, seed int64) {
		r := rand.New(rand.NewSource(seed))
		ctrl := gomock.NewController(t)
		defer ctrl.Finish()

		// mock BTC light client and BTC checkpoint modules
		btclcKeeper := types.NewMockBTCLightClientKeeper(ctrl)
		btccKeeper := types.NewMockBtcCheckpointKeeper(ctrl)
		h := testutil.NewHelper(t, btclcKeeper, btccKeeper)

		// set all parameters
		covenantSKs, _ := h.GenAndApplyParams(r)

		// generate and insert new finality provider
		fpSK, fpPK, fp := h.CreateFinalityProvider(r)
		h.CommitPubRandList(r, fpSK, fp, 1, 100, true)

		/*
			insert new BTC delegation and give it covenant quorum
			ensure that it has voting power
		*/
		stakingValue := int64(2 * 10e8)
		delSK, _, err := datagen.GenRandomBTCKeyPair(r)
		h.NoError(err)
		stakingTxHash, msgCreateBTCDel, actualDel, btcHeaderInfo, inclusionProof, _, err := h.CreateDelegationWithBtcBlockHeight(
			r,
			delSK,
<<<<<<< HEAD
			[]*btcec.PublicKey{fpPK},
			changeAddress.EncodeAddress(),
=======
			fpPK,
>>>>>>> 93b9c5ce
			stakingValue,
			1000,
			0,
			0,
			true,
			false,
			10,
			10,
		)
		h.NoError(err)
		// give it a quorum number of covenant signatures
		h.CreateCovenantSigs(r, covenantSKs, msgCreateBTCDel, actualDel, 10)
		// activate the BTC delegation
		h.AddInclusionProof(stakingTxHash, btcHeaderInfo, inclusionProof, 30)

		// execute BeginBlock
		btcTip := &btclctypes.BTCHeaderInfo{Height: 30}
		babylonHeight := datagen.RandomInt(r, 10) + 1
		h.SetCtxHeight(babylonHeight)
		h.BTCLightClientKeeper.EXPECT().GetTipInfo(gomock.Any()).Return(btcTip)
		h.BTCLightClientKeeper.EXPECT().GetTipInfo(gomock.Any()).Return(btcTip)
		h.BeginBlocker()
		// ensure the finality provider is not jailed and has voting power at this height

		fpBeforeJailing, err := h.BTCStakingKeeper.GetFinalityProvider(h.Ctx, fp.BtcPk.MustMarshal())
		h.NoError(err)
		require.False(t, fpBeforeJailing.IsJailed())
		require.Equal(t, uint64(stakingValue), h.FinalityKeeper.GetVotingPower(h.Ctx, *fp.BtcPk, babylonHeight))

		/*
			Jail the finality provider and execute BeginBlock
			Then, ensure the finality provider does not have voting power anymore
		*/
		err = h.BTCStakingKeeper.JailFinalityProvider(h.Ctx, fp.BtcPk.MustMarshal())
		h.NoError(err)

		err = h.BTCStakingKeeper.JailFinalityProvider(h.Ctx, fp.BtcPk.MustMarshal())
		require.ErrorIs(t, err, types.ErrFpAlreadyJailed)

		// ensure the jailed label is set
		fpAfterJailing, err := h.BTCStakingKeeper.GetFinalityProvider(h.Ctx, fp.BtcPk.MustMarshal())
		h.NoError(err)
		require.True(t, fpAfterJailing.IsJailed())

		// at this point, there should be only 1 event that the finality provider is jailed
		btcTipHeight := uint32(30)
		events := h.BTCStakingKeeper.GetAllPowerDistUpdateEvents(h.Ctx, btcTipHeight, btcTipHeight)
		require.Len(t, events, 1)
		jailedFPEvent := events[0].GetJailedFp()
		require.NotNil(t, jailedFPEvent)
		require.Equal(t, fp.BtcPk.MustMarshal(), jailedFPEvent.Pk.MustMarshal())

		// execute BeginBlock
		babylonHeight += 1
		h.SetCtxHeight(babylonHeight)
		h.BTCLightClientKeeper.EXPECT().GetTipInfo(gomock.Eq(h.Ctx)).Return(btcTip)
		h.BeginBlocker()
		// ensure the finality provider does not have voting power anymore
		require.Zero(t, h.FinalityKeeper.GetVotingPower(h.Ctx, *fp.BtcPk, babylonHeight))

		/*
				insert another active BTC delegation and check whether the jailed
			    fp has voting power
		*/
		stakingValue = int64(2 * 10e8)
		h.NoError(err)
		delSK2, _, err := datagen.GenRandomBTCKeyPair(r)
		h.NoError(err)
		stakingTxHash2, msgCreateBTCDel, actualDel, btcHeaderInfo, inclusionProof, _, err := h.CreateDelegationWithBtcBlockHeight(
			r,
			delSK2,
<<<<<<< HEAD
			[]*btcec.PublicKey{fpPK},
			changeAddress.EncodeAddress(),
=======
			fpPK,
>>>>>>> 93b9c5ce
			stakingValue,
			1000,
			0,
			0,
			true,
			false,
			10,
			10,
		)
		h.NoError(err)
		// give it a quorum number of covenant signatures
		h.CreateCovenantSigs(r, covenantSKs, msgCreateBTCDel, actualDel, 10)
		// activate the BTC delegation
		h.AddInclusionProof(stakingTxHash2, btcHeaderInfo, inclusionProof, 30)

		// execute BeginBlock
		btcTip = &btclctypes.BTCHeaderInfo{Height: 30}
		babylonHeight += 1
		h.SetCtxHeight(babylonHeight)
		h.BTCLightClientKeeper.EXPECT().GetTipInfo(gomock.Eq(h.Ctx)).Return(btcTip).AnyTimes()
		h.BeginBlocker()
		// ensure the finality provider is not jailed and has voting power at this height

		fpAfterJailing, err = h.BTCStakingKeeper.GetFinalityProvider(h.Ctx, fp.BtcPk.MustMarshal())
		h.NoError(err)
		require.True(t, fpAfterJailing.IsJailed())
		require.Equal(t, uint64(0), h.FinalityKeeper.GetVotingPower(h.Ctx, *fp.BtcPk, babylonHeight))
	})
}

func FuzzUnjailFinalityProviderEvents(f *testing.F) {
	datagen.AddRandomSeedsToFuzzer(f, 10)

	f.Fuzz(func(t *testing.T, seed int64) {
		r := rand.New(rand.NewSource(seed))
		ctrl := gomock.NewController(t)
		defer ctrl.Finish()

		// mock BTC light client and BTC checkpoint modules
		btclcKeeper := types.NewMockBTCLightClientKeeper(ctrl)
		btccKeeper := types.NewMockBtcCheckpointKeeper(ctrl)
		h := testutil.NewHelper(t, btclcKeeper, btccKeeper)

		// set all parameters
		covenantSKs, _ := h.GenAndApplyParams(r)

		// generate and insert new finality provider
		fpSK, fpPK, fp := h.CreateFinalityProvider(r)
		h.CommitPubRandList(r, fpSK, fp, 1, 100, true)

		/*
			insert new BTC delegation and give it covenant quorum
			ensure that it has voting power
		*/
		stakingValue := int64(2 * 10e8)
		delSK, _, err := datagen.GenRandomBTCKeyPair(r)
		h.NoError(err)
		stakingTxHash, msgCreateBTCDel, actualDel, btcHeaderInfo, inclusionProof, _, err := h.CreateDelegationWithBtcBlockHeight(
			r,
			delSK,
<<<<<<< HEAD
			[]*btcec.PublicKey{fpPK},
			changeAddress.EncodeAddress(),
=======
			fpPK,
>>>>>>> 93b9c5ce
			stakingValue,
			1000,
			0,
			0,
			true,
			false,
			10,
			10,
		)
		h.NoError(err)
		// give it a quorum number of covenant signatures
		h.CreateCovenantSigs(r, covenantSKs, msgCreateBTCDel, actualDel, 10)
		// activate the BTC delegation
		h.AddInclusionProof(stakingTxHash, btcHeaderInfo, inclusionProof, 30)

		// execute BeginBlock
		btcTip := &btclctypes.BTCHeaderInfo{Height: 30}
		babylonHeight := datagen.RandomInt(r, 10) + 1
		h.SetCtxHeight(babylonHeight)
		h.BTCLightClientKeeper.EXPECT().GetTipInfo(gomock.Eq(h.Ctx)).Return(btcTip).AnyTimes()
		h.BeginBlocker()

		// ensure the finality provider is not jailed and has voting power
		fpBeforeJailing, err := h.BTCStakingKeeper.GetFinalityProvider(h.Ctx, fp.BtcPk.MustMarshal())
		h.NoError(err)
		require.False(t, fpBeforeJailing.IsJailed())
		require.Equal(t, uint64(stakingValue), h.FinalityKeeper.GetVotingPower(h.Ctx, *fp.BtcPk, babylonHeight))

		// try unjail fp that is not jailed, should expect error
		err = h.BTCStakingKeeper.UnjailFinalityProvider(h.Ctx, fp.BtcPk.MustMarshal())
		require.ErrorIs(t, err, types.ErrFpNotJailed)

		/*
			Jail the finality provider and execute BeginBlock
			Then, ensure the finality provider does not have voting power anymore
		*/
		err = h.BTCStakingKeeper.JailFinalityProvider(h.Ctx, fp.BtcPk.MustMarshal())
		h.NoError(err)

		// ensure the jailed label is set
		fpAfterJailing, err := h.BTCStakingKeeper.GetFinalityProvider(h.Ctx, fp.BtcPk.MustMarshal())
		h.NoError(err)
		require.True(t, fpAfterJailing.IsJailed())

		// execute BeginBlock
		babylonHeight += 1
		h.SetCtxHeight(babylonHeight)
		h.BTCLightClientKeeper.EXPECT().GetTipInfo(gomock.Eq(h.Ctx)).Return(btcTip).AnyTimes()
		h.BeginBlocker()
		// ensure the finality provider does not have voting power anymore
		require.Zero(t, h.FinalityKeeper.GetVotingPower(h.Ctx, *fp.BtcPk, babylonHeight))

		/*
			Unjail the finality provider and execute BeginBlock
			Ensure that the finality provider regains voting power
		*/
		err = h.BTCStakingKeeper.UnjailFinalityProvider(h.Ctx, fp.BtcPk.MustMarshal())
		h.NoError(err)

		// ensure the jailed label is reverted
		fpAfterUnjailing, err := h.BTCStakingKeeper.GetFinalityProvider(h.Ctx, fp.BtcPk.MustMarshal())
		h.NoError(err)
		require.False(t, fpAfterUnjailing.IsJailed())

		// execute BeginBlock
		babylonHeight += 1
		h.SetCtxHeight(babylonHeight)
		h.BTCLightClientKeeper.EXPECT().GetTipInfo(gomock.Eq(h.Ctx)).Return(btcTip).AnyTimes()
		h.BeginBlocker()
		// ensure the finality provider does not have voting power anymore
		require.Equal(t, uint64(stakingValue), h.FinalityKeeper.GetVotingPower(h.Ctx, *fp.BtcPk, babylonHeight))
	})
}

func FuzzBTCDelegationEvents_NoPreApproval(f *testing.F) {
	datagen.AddRandomSeedsToFuzzer(f, 10)

	f.Fuzz(func(t *testing.T, seed int64) {
		t.Parallel()
		r := rand.New(rand.NewSource(seed))
		ctrl := gomock.NewController(t)
		defer ctrl.Finish()

		// mock BTC light client and BTC checkpoint modules
		btclcKeeper := types.NewMockBTCLightClientKeeper(ctrl)
		btccKeeper := types.NewMockBtcCheckpointKeeper(ctrl)
		h := testutil.NewHelper(t, btclcKeeper, btccKeeper)

		// set all parameters
		covenantSKs, _ := h.GenAndApplyParams(r)

		// generate and insert new finality provider
		fpSK, fpPK, fp := h.CreateFinalityProvider(r)

		// generate and insert new BTC delegation
		stakingValue := int64(2 * 10e8)
		delSK, _, err := datagen.GenRandomBTCKeyPair(r)
		h.NoError(err)

		stakingParams := h.BTCStakingKeeper.GetParamsWithVersion(h.Ctx).Params
		stakingTxHash, msgCreateBTCDel, actualDel, _, _, _, err := h.CreateDelegationWithBtcBlockHeight(
			r,
			delSK,
<<<<<<< HEAD
			[]*btcec.PublicKey{fpPK},
			changeAddress.EncodeAddress(),
=======
			fpPK,
>>>>>>> 93b9c5ce
			stakingValue,
			1000,
			0,
			0,
			false,
			false,
			10,
			30,
		)
		h.NoError(err)

		/*
			at this point, there should be 1 event that BTC delegation
			will become expired at end height - w
		*/
		// there exists no event at the current BTC tip
		btcTip := &btclctypes.BTCHeaderInfo{Height: 30}
		events := h.BTCStakingKeeper.GetAllPowerDistUpdateEvents(h.Ctx, btcTip.Height, btcTip.Height)
		require.Len(t, events, 0)

		// the BTC delegation will be expired at end height - unbonding_time
		unbondedHeight := actualDel.EndHeight - stakingParams.UnbondingTimeBlocks
		events = h.BTCStakingKeeper.GetAllPowerDistUpdateEvents(h.Ctx, unbondedHeight, unbondedHeight)
		require.Len(t, events, 1)
		btcDelStateUpdate := events[0].GetBtcDelStateUpdate()
		require.NotNil(t, btcDelStateUpdate)
		require.Equal(t, stakingTxHash, btcDelStateUpdate.StakingTxHash)
		require.Equal(t, types.BTCDelegationStatus_EXPIRED, btcDelStateUpdate.NewState)

		// ensure this finality provider does not have voting power at the current height
		babylonHeight := datagen.RandomInt(r, 10) + 1
		h.SetCtxHeight(babylonHeight)
		h.BTCLightClientKeeper.EXPECT().GetTipInfo(gomock.Eq(h.Ctx)).Return(btcTip).Times(2)
		h.BeginBlocker()
		require.Zero(t, h.FinalityKeeper.GetVotingPower(h.Ctx, *fp.BtcPk, babylonHeight))

		/*
			Generate a quorum number of covenant signatures
			Then, there should be an event that the BTC delegation becomes
			active at the current height
		*/
		h.CreateCovenantSigs(r, covenantSKs, msgCreateBTCDel, actualDel, btcTip.Height)

		events = h.BTCStakingKeeper.GetAllPowerDistUpdateEvents(h.Ctx, btcTip.Height, btcTip.Height)
		require.Len(t, events, 1)
		btcDelStateUpdate = events[0].GetBtcDelStateUpdate()
		require.NotNil(t, btcDelStateUpdate)
		require.Equal(t, stakingTxHash, btcDelStateUpdate.StakingTxHash)
		require.Equal(t, types.BTCDelegationStatus_ACTIVE, btcDelStateUpdate.NewState)

		// ensure this finality provider does not have voting power at the current height
		// due to no timestamped randomness
		babylonHeight += 1
		h.SetCtxHeight(babylonHeight)
		h.BTCLightClientKeeper.EXPECT().GetTipInfo(gomock.Eq(h.Ctx)).Return(btcTip)
		h.BeginBlocker()
		require.Zero(t, h.FinalityKeeper.GetVotingPower(h.Ctx, *fp.BtcPk, babylonHeight))

		// ensure this finality provider has voting power at the current height after having timestamped pub rand
		babylonHeight += 1
		h.SetCtxHeight(babylonHeight)
		h.BTCLightClientKeeper.EXPECT().GetTipInfo(gomock.Eq(h.Ctx)).Return(btcTip)
		h.CommitPubRandList(r, fpSK, fp, 1, 100, true)
		h.BeginBlocker()
		require.Equal(t, uint64(stakingValue), h.FinalityKeeper.GetVotingPower(h.Ctx, *fp.BtcPk, babylonHeight))

		// ensure event queue is cleared at BTC tip height
		events = h.BTCStakingKeeper.GetAllPowerDistUpdateEvents(h.Ctx, btcTip.Height, btcTip.Height)
		require.Len(t, events, 0)

		/*
			BTC height reaches end height - w, such that the BTC delegation becomes expired
			ensure the finality provider does not have voting power anymore
		*/
		babylonHeight += 1
		h.SetCtxHeight(babylonHeight)
		h.BTCLightClientKeeper.EXPECT().GetTipInfo(gomock.Eq(h.Ctx)).Return(&btclctypes.BTCHeaderInfo{Height: unbondedHeight}).AnyTimes()
		h.BeginBlocker()
		require.Zero(t, h.FinalityKeeper.GetVotingPower(h.Ctx, *fp.BtcPk, babylonHeight))

		// ensure the unbonded event is processed and cleared
		events = h.BTCStakingKeeper.GetAllPowerDistUpdateEvents(h.Ctx, unbondedHeight, unbondedHeight)
		require.Len(t, events, 0)
	})
}

func FuzzBTCDelegationEvents_WithPreApproval(f *testing.F) {
	datagen.AddRandomSeedsToFuzzer(f, 10)

	f.Fuzz(func(t *testing.T, seed int64) {
		r := rand.New(rand.NewSource(seed))
		ctrl := gomock.NewController(t)
		defer ctrl.Finish()

		// mock BTC light client and BTC checkpoint modules
		btclcKeeper := types.NewMockBTCLightClientKeeper(ctrl)
		btccKeeper := types.NewMockBtcCheckpointKeeper(ctrl)
		h := testutil.NewHelper(t, btclcKeeper, btccKeeper)

		// set all parameters
		covenantSKs, _ := h.GenAndApplyParams(r)

		// generate and insert new finality provider
		fpSK, fpPK, fp := h.CreateFinalityProvider(r)

		// generate and insert new BTC delegation
		stakingValue := int64(2 * 10e8)
		delSK, _, err := datagen.GenRandomBTCKeyPair(r)
		h.NoError(err)
		stakingTxHash, msgCreateBTCDel, actualDel, btcHeaderInfo, inclusionProof, _, err := h.CreateDelegationWithBtcBlockHeight(
			r,
			delSK,
<<<<<<< HEAD
			[]*btcec.PublicKey{fpPK},
			changeAddress.EncodeAddress(),
=======
			fpPK,
>>>>>>> 93b9c5ce
			stakingValue,
			1000,
			0,
			0,
			true,
			false,
			10,
			10,
		)
		h.NoError(err)

		btcTip := btclctypes.BTCHeaderInfo{Height: 30} // TODO: parameterise

		// ensure this finality provider does not have voting power at the current height
		babylonHeight := datagen.RandomInt(r, 10) + 1
		h.SetCtxHeight(babylonHeight)
		h.BTCLightClientKeeper.EXPECT().GetTipInfo(gomock.Eq(h.Ctx)).Return(&btcTip)
		h.BeginBlocker()
		require.Zero(t, h.FinalityKeeper.GetVotingPower(h.Ctx, *fp.BtcPk, babylonHeight))

		/*
			Generate a quorum number of covenant signatures
		*/
		h.CreateCovenantSigs(r, covenantSKs, msgCreateBTCDel, actualDel, btcTip.Height)
		// no event will be emitted to the event bus upon an verified BTC delegation
		// since it does not affect voting power distribution
		events := h.BTCStakingKeeper.GetAllPowerDistUpdateEvents(h.Ctx, btcTip.Height, btcTip.Height)
		require.Len(t, events, 0)

		// ensure this finality provider does not have voting power at the current height
		babylonHeight += 1
		h.SetCtxHeight(babylonHeight)
		h.BTCLightClientKeeper.EXPECT().GetTipInfo(gomock.Eq(h.Ctx)).Return(&btcTip)
		h.BeginBlocker()
		require.Zero(t, h.FinalityKeeper.GetVotingPower(h.Ctx, *fp.BtcPk, babylonHeight))

		/*
			submit the inclusion proof to activate the BTC delegation
			at this point, there should be
			- 1 event that BTC delegation becomes active at the current height
			- 1 event that BTC delegation will become expired at end height - w
		*/
		h.AddInclusionProof(stakingTxHash, btcHeaderInfo, inclusionProof, btcTip.Height)
		activatedDel, err := h.BTCStakingKeeper.GetBTCDelegation(h.Ctx, stakingTxHash)
		h.NoError(err)
		// there exists 1 event that the BTC delegation becomes active
		events = h.BTCStakingKeeper.GetAllPowerDistUpdateEvents(h.Ctx, btcTip.Height, btcTip.Height)
		require.Len(t, events, 1)
		btcDelStateUpdate := events[0].GetBtcDelStateUpdate()
		require.NotNil(t, btcDelStateUpdate)
		require.Equal(t, stakingTxHash, btcDelStateUpdate.StakingTxHash)
		require.Equal(t, types.BTCDelegationStatus_ACTIVE, btcDelStateUpdate.NewState)

		// the BTC delegation will be unbonded at end height - unbonding_time
		unbondedHeight := activatedDel.EndHeight - h.BTCStakingKeeper.GetParams(h.Ctx).UnbondingTimeBlocks
		events = h.BTCStakingKeeper.GetAllPowerDistUpdateEvents(h.Ctx, unbondedHeight, unbondedHeight)
		require.Len(t, events, 1)
		btcDelStateUpdate = events[0].GetBtcDelStateUpdate()
		require.NotNil(t, btcDelStateUpdate)
		require.Equal(t, stakingTxHash, btcDelStateUpdate.StakingTxHash)
		require.Equal(t, types.BTCDelegationStatus_EXPIRED, btcDelStateUpdate.NewState)

		// ensure this finality provider does not have voting power at the current height
		// due to no timestamped randomness
		babylonHeight += 1
		h.SetCtxHeight(babylonHeight)
		h.BTCLightClientKeeper.EXPECT().GetTipInfo(gomock.Eq(h.Ctx)).Return(&btcTip)
		h.BeginBlocker()
		require.Zero(t, h.FinalityKeeper.GetVotingPower(h.Ctx, *fp.BtcPk, babylonHeight))

		// ensure this finality provider has voting power at the current height after having timestamped pub rand
		babylonHeight += 1
		h.SetCtxHeight(babylonHeight)
		h.BTCLightClientKeeper.EXPECT().GetTipInfo(gomock.Eq(h.Ctx)).Return(&btcTip)
		h.CommitPubRandList(r, fpSK, fp, 1, 100, true)
		h.BeginBlocker()
		require.Equal(t, uint64(stakingValue), h.FinalityKeeper.GetVotingPower(h.Ctx, *fp.BtcPk, babylonHeight))

		// ensure event queue is cleared at BTC tip height
		events = h.BTCStakingKeeper.GetAllPowerDistUpdateEvents(h.Ctx, btcTip.Height, btcTip.Height)
		require.Len(t, events, 0)

		/*
			BTC height reaches end height - w, such that the BTC delegation becomes expired
			ensure the finality provider does not have voting power anymore
		*/
		babylonHeight += 1
		h.SetCtxHeight(babylonHeight)
		h.BTCLightClientKeeper.EXPECT().GetTipInfo(gomock.Eq(h.Ctx)).Return(&btclctypes.BTCHeaderInfo{Height: unbondedHeight}).AnyTimes()
		h.BeginBlocker()
		require.Zero(t, h.FinalityKeeper.GetVotingPower(h.Ctx, *fp.BtcPk, babylonHeight))

		// ensure the unbonded event is processed and cleared
		events = h.BTCStakingKeeper.GetAllPowerDistUpdateEvents(h.Ctx, unbondedHeight, unbondedHeight)
		require.Len(t, events, 0)
	})
}

func TestDoNotGenerateDuplicateEventsAfterHavingCovenantQuorum(t *testing.T) {
	t.Parallel()
	r := rand.New(rand.NewSource(time.Now().UnixNano()))
	ctrl := gomock.NewController(t)
	defer ctrl.Finish()

	// mock BTC light client and BTC checkpoint modules
	btclcKeeper := types.NewMockBTCLightClientKeeper(ctrl)
	btccKeeper := types.NewMockBtcCheckpointKeeper(ctrl)
	h := testutil.NewHelper(t, btclcKeeper, btccKeeper)

	// set all parameters
	covenantSKs, _ := h.GenAndApplyParams(r)

	// generate and insert new finality provider
	_, fpPK, fp := h.CreateFinalityProvider(r)

	// generate and insert new BTC delegation
	stakingValue := int64(2 * 10e8)
	delSK, _, err := datagen.GenRandomBTCKeyPair(r)
	h.NoError(err)
	stakingParams := h.BTCStakingKeeper.GetParamsWithVersion(h.Ctx).Params
	expectedStakingTxHash, msgCreateBTCDel, actualDel, _, _, _, err := h.CreateDelegationWithBtcBlockHeight(
		r,
		delSK,
<<<<<<< HEAD
		[]*btcec.PublicKey{fpPK},
		changeAddress.EncodeAddress(),
=======
		fpPK,
>>>>>>> 93b9c5ce
		stakingValue,
		1000,
		0,
		0,
		false,
		false,
		10,
		30,
	)
	h.NoError(err)
	/*
		at this point, there should be 1 event that BTC delegation
		will become expired at end height - min_unbonding_time
	*/
	// there exists no event at the current BTC tip
	btcTip := &btclctypes.BTCHeaderInfo{Height: 30}
	events := h.BTCStakingKeeper.GetAllPowerDistUpdateEvents(h.Ctx, btcTip.Height, btcTip.Height)
	require.Len(t, events, 0)

	// the BTC delegation will be expired (unbonded) at end height - unbonding_time
	unbondedHeight := actualDel.EndHeight - stakingParams.UnbondingTimeBlocks
	events = h.BTCStakingKeeper.GetAllPowerDistUpdateEvents(h.Ctx, unbondedHeight, unbondedHeight)
	require.Len(t, events, 1)
	btcDelStateUpdate := events[0].GetBtcDelStateUpdate()
	require.NotNil(t, btcDelStateUpdate)
	require.Equal(t, expectedStakingTxHash, btcDelStateUpdate.StakingTxHash)
	require.Equal(t, types.BTCDelegationStatus_EXPIRED, btcDelStateUpdate.NewState)

	// ensure this finality provider does not have voting power at the current height
	babylonHeight := datagen.RandomInt(r, 10) + 1
	h.SetCtxHeight(babylonHeight)
	h.BTCLightClientKeeper.EXPECT().GetTipInfo(gomock.Eq(h.Ctx)).Return(btcTip).AnyTimes()
	h.BeginBlocker()
	require.Zero(t, h.FinalityKeeper.GetVotingPower(h.Ctx, *fp.BtcPk, babylonHeight))

	msgs := h.GenerateCovenantSignaturesMessages(r, covenantSKs, msgCreateBTCDel, actualDel)

	// Generate and report covenant signatures from all covenant members.
	for _, m := range msgs {
		mCopy := m
		h.BTCLightClientKeeper.EXPECT().GetTipInfo(gomock.Eq(h.Ctx)).Return(btcTip).AnyTimes()
		_, err = h.MsgServer.AddCovenantSigs(h.Ctx, mCopy)
		h.NoError(err)
	}

	// event though all covenant signatures are reported, only one event should be generated
	events = h.BTCStakingKeeper.GetAllPowerDistUpdateEvents(h.Ctx, btcTip.Height, btcTip.Height)
	// we should only have one event that the BTC delegation becomes active
	require.Len(t, events, 1)
	btcDelStateUpdate = events[0].GetBtcDelStateUpdate()
	require.NotNil(t, btcDelStateUpdate)
	require.Equal(t, expectedStakingTxHash, btcDelStateUpdate.StakingTxHash)
	require.Equal(t, types.BTCDelegationStatus_ACTIVE, btcDelStateUpdate.NewState)
}<|MERGE_RESOLUTION|>--- conflicted
+++ resolved
@@ -54,12 +54,7 @@
 				_, _, del, _, _, _, err := h.CreateDelegationWithBtcBlockHeight(
 					r,
 					delSK,
-<<<<<<< HEAD
 					[]*btcec.PublicKey{fpPK},
-					changeAddress.EncodeAddress(),
-=======
-					fpPK,
->>>>>>> 93b9c5ce
 					stakingValue,
 					1000,
 					0,
@@ -112,7 +107,7 @@
 	_, _, del, _, _, _, err = h.CreateDelegationWithBtcBlockHeight(
 		r,
 		delSK,
-		fpPK,
+		[]*btcec.PublicKey{fpPK},
 		int64(2*10e8),
 		1000,
 		0,
@@ -198,7 +193,7 @@
 		stakingTxHash, msgCreateBTCDelPreApproval, delPreApproval, btcHeaderInfo, inclusionProof, _, err := h.CreateDelegationWithBtcBlockHeight(
 			r,
 			delSKPreApproval,
-			delNoPreApproval.FpBtcPkList[0].MustToBTCPK(),
+			[]*btcec.PublicKey{delNoPreApproval.FpBtcPkList[0].MustToBTCPK()},
 			int64(2*10e8),
 			1000,
 			0,
@@ -339,12 +334,7 @@
 		stakingTxHash, msgCreateBTCDel, actualDel, btcHeaderInfo, inclusionProof, _, err := h.CreateDelegationWithBtcBlockHeight(
 			r,
 			delSK,
-<<<<<<< HEAD
 			[]*btcec.PublicKey{fpPK},
-			changeAddress.EncodeAddress(),
-=======
-			fpPK,
->>>>>>> 93b9c5ce
 			stakingValue,
 			1000,
 			0,
@@ -430,12 +420,7 @@
 		stakingTxHash, msgCreateBTCDel, actualDel, btcHeaderInfo, inclusionProof, _, err := h.CreateDelegationWithBtcBlockHeight(
 			r,
 			delSK,
-<<<<<<< HEAD
 			[]*btcec.PublicKey{fpPK},
-			changeAddress.EncodeAddress(),
-=======
-			fpPK,
->>>>>>> 93b9c5ce
 			stakingValue,
 			1000,
 			0,
@@ -507,12 +492,7 @@
 		stakingTxHash2, msgCreateBTCDel, actualDel, btcHeaderInfo, inclusionProof, _, err := h.CreateDelegationWithBtcBlockHeight(
 			r,
 			delSK2,
-<<<<<<< HEAD
 			[]*btcec.PublicKey{fpPK},
-			changeAddress.EncodeAddress(),
-=======
-			fpPK,
->>>>>>> 93b9c5ce
 			stakingValue,
 			1000,
 			0,
@@ -573,12 +553,7 @@
 		stakingTxHash, msgCreateBTCDel, actualDel, btcHeaderInfo, inclusionProof, _, err := h.CreateDelegationWithBtcBlockHeight(
 			r,
 			delSK,
-<<<<<<< HEAD
 			[]*btcec.PublicKey{fpPK},
-			changeAddress.EncodeAddress(),
-=======
-			fpPK,
->>>>>>> 93b9c5ce
 			stakingValue,
 			1000,
 			0,
@@ -682,12 +657,7 @@
 		stakingTxHash, msgCreateBTCDel, actualDel, _, _, _, err := h.CreateDelegationWithBtcBlockHeight(
 			r,
 			delSK,
-<<<<<<< HEAD
 			[]*btcec.PublicKey{fpPK},
-			changeAddress.EncodeAddress(),
-=======
-			fpPK,
->>>>>>> 93b9c5ce
 			stakingValue,
 			1000,
 			0,
@@ -800,12 +770,7 @@
 		stakingTxHash, msgCreateBTCDel, actualDel, btcHeaderInfo, inclusionProof, _, err := h.CreateDelegationWithBtcBlockHeight(
 			r,
 			delSK,
-<<<<<<< HEAD
 			[]*btcec.PublicKey{fpPK},
-			changeAddress.EncodeAddress(),
-=======
-			fpPK,
->>>>>>> 93b9c5ce
 			stakingValue,
 			1000,
 			0,
@@ -929,12 +894,7 @@
 	expectedStakingTxHash, msgCreateBTCDel, actualDel, _, _, _, err := h.CreateDelegationWithBtcBlockHeight(
 		r,
 		delSK,
-<<<<<<< HEAD
 		[]*btcec.PublicKey{fpPK},
-		changeAddress.EncodeAddress(),
-=======
-		fpPK,
->>>>>>> 93b9c5ce
 		stakingValue,
 		1000,
 		0,

package types

import (
	"encoding/hex"
	"fmt"
	"strconv"

	sdk "github.com/cosmos/cosmos-sdk/types"

	bbn "github.com/babylonlabs-io/babylon/types"
)

func NewEventPowerDistUpdateWithBTCDel(ev *EventBTCDelegationStateUpdate) *EventPowerDistUpdate {
	return &EventPowerDistUpdate{
		Ev: &EventPowerDistUpdate_BtcDelStateUpdate{
			BtcDelStateUpdate: ev,
		},
	}
}

func NewEventPowerDistUpdateWithSlashedFP(fpBTCPK *bbn.BIP340PubKey) *EventPowerDistUpdate {
	return &EventPowerDistUpdate{
		Ev: &EventPowerDistUpdate_SlashedFp{
			SlashedFp: &EventPowerDistUpdate_EventSlashedFinalityProvider{
				Pk: fpBTCPK,
			},
		},
	}
}

func NewEventPowerDistUpdateWithJailedFP(fpBTCPK *bbn.BIP340PubKey) *EventPowerDistUpdate {
	return &EventPowerDistUpdate{
		Ev: &EventPowerDistUpdate_JailedFp{
			JailedFp: &EventPowerDistUpdate_EventJailedFinalityProvider{
				Pk: fpBTCPK,
			},
		},
	}
}

func NewEventPowerDistUpdateWithUnjailedFP(fpBTCPK *bbn.BIP340PubKey) *EventPowerDistUpdate {
	return &EventPowerDistUpdate{
		Ev: &EventPowerDistUpdate_UnjailedFp{
			UnjailedFp: &EventPowerDistUpdate_EventUnjailedFinalityProvider{
				Pk: fpBTCPK,
			},
		},
	}
}

<<<<<<< HEAD
func NewEventPowerDistUpdateWithSlashedBTCDelegation(stakingTxHash string) *EventPowerDistUpdate {
	return &EventPowerDistUpdate{
		Ev: &EventPowerDistUpdate_SlashedBtcDelegation{
			SlashedBtcDelegation: &EventPowerDistUpdate_EventSlashedBTCDelegation{
				StakingTxHash: stakingTxHash,
			},
		},
=======
func NewEventFinalityProviderCreated(fp *FinalityProvider) *EventFinalityProviderCreated {
	return &EventFinalityProviderCreated{
		BtcPkHex:        fp.BtcPk.MarshalHex(),
		Addr:            fp.Addr,
		Commission:      fp.Commission.String(),
		Moniker:         fp.Description.Moniker,
		Identity:        fp.Description.Identity,
		Website:         fp.Description.Website,
		SecurityContact: fp.Description.SecurityContact,
		Details:         fp.Description.Details,
	}
}

func NewEventFinalityProviderEdited(fp *FinalityProvider) *EventFinalityProviderEdited {
	return &EventFinalityProviderEdited{
		BtcPkHex:        fp.BtcPk.MarshalHex(),
		Commission:      fp.Commission.String(),
		Moniker:         fp.Description.Moniker,
		Identity:        fp.Description.Identity,
		Website:         fp.Description.Website,
		SecurityContact: fp.Description.SecurityContact,
		Details:         fp.Description.Details,
	}
}

func NewInclusionProofEvent(
	stakingTxHash string,
	startHeight uint32,
	endHeight uint32,
	state BTCDelegationStatus,
) *EventBTCDelegationInclusionProofReceived {
	return &EventBTCDelegationInclusionProofReceived{
		StakingTxHash: stakingTxHash,
		StartHeight:   strconv.FormatUint(uint64(startHeight), 10),
		EndHeight:     strconv.FormatUint(uint64(endHeight), 10),
		NewState:      state.String(),
	}
}

func NewBtcDelCreationEvent(
	stakingTxHash string,
	btcDel *BTCDelegation,
) *EventBTCDelegationCreated {
	return &EventBTCDelegationCreated{
		StakingTxHash:             stakingTxHash,
		StakingOutputPkScript:     hex.EncodeToString(btcDel.MustGetStakingTx().TxOut[btcDel.StakingOutputIdx].PkScript),
		StakingOutputIndex:        strconv.FormatUint(uint64(btcDel.StakingOutputIdx), 10),
		ParamsVersion:             strconv.FormatUint(uint64(btcDel.ParamsVersion), 10),
		FinalityProviderBtcPksHex: btcDel.FinalityProviderKeys(),
		StakerBtcPkHex:            btcDel.BtcPk.MarshalHex(),
		StakingTime:               strconv.FormatUint(uint64(btcDel.StakingTime), 10),
		StakingAmount:             strconv.FormatUint(btcDel.TotalSat, 10),
		UnbondingTime:             strconv.FormatUint(uint64(btcDel.UnbondingTime), 10),
		UnbondingTx:               hex.EncodeToString(btcDel.BtcUndelegation.UnbondingTx),
		NewState:                  BTCDelegationStatus_PENDING.String(),
	}
}

func NewCovenantSignatureReceivedEvent(
	btcDel *BTCDelegation,
	covPK *bbn.BIP340PubKey,
	unbondingTxSig *bbn.BIP340Signature,
) *EventCovenantSignatureReceived {
	return &EventCovenantSignatureReceived{
		StakingTxHash:                 btcDel.MustGetStakingTxHash().String(),
		CovenantBtcPkHex:              covPK.MarshalHex(),
		CovenantUnbondingSignatureHex: unbondingTxSig.ToHexStr(),
	}
}

func NewCovenantQuorumReachedEvent(
	btcDel *BTCDelegation,
	state BTCDelegationStatus,
) *EventCovenantQuorumReached {
	return &EventCovenantQuorumReached{
		StakingTxHash: btcDel.MustGetStakingTxHash().String(),
		NewState:      state.String(),
	}
}

func NewDelegationUnbondedEarlyEvent(
	stakingTxHash string,
	startHeight uint32,
) *EventBTCDelgationUnbondedEarly {
	return &EventBTCDelgationUnbondedEarly{
		StakingTxHash: stakingTxHash,
		StartHeight:   strconv.FormatUint(uint64(startHeight), 10),
		NewState:      BTCDelegationStatus_UNBONDED.String(),
	}
}

func NewExpiredDelegationEvent(
	stakingTxHash string,
) *EventBTCDelegationExpired {
	return &EventBTCDelegationExpired{
		StakingTxHash: stakingTxHash,
		NewState:      BTCDelegationStatus_UNBONDED.String(),
	}
}

func NewFinalityProviderStatusChangeEvent(
	fpPk *bbn.BIP340PubKey,
	status FinalityProviderStatus,
) *EventFinalityProviderStatusChange {
	return &EventFinalityProviderStatusChange{
		BtcPk:    fpPk.MarshalHex(),
		NewState: status.String(),
	}
}

func NewUnexpectedUnbondingTxEvent(
	stakingTxHash, spendStakeTxHash, spendStakeTxHeaderHash string,
	spendStakeTxBlockIndex uint32,
) *EventUnexpectedUnbondingTx {
	return &EventUnexpectedUnbondingTx{
		StakingTxHash:          stakingTxHash,
		SpendStakeTxHash:       spendStakeTxHash,
		SpendStakeTxHeaderHash: spendStakeTxHeaderHash,
		SpendStakeTxBlockIndex: spendStakeTxBlockIndex,
	}
}

// EmitUnexpectedUnbondingTxEvent emits events for an unexpected unbonding tx
func EmitUnexpectedUnbondingTxEvent(
	sdkCtx sdk.Context,
	stakingTxHash, spendStakeTxHash, spendStakeTxHeaderHash string,
	spendStakeTxBlockIndex uint32,
) {
	ev := NewUnexpectedUnbondingTxEvent(stakingTxHash, spendStakeTxHash, spendStakeTxHeaderHash, spendStakeTxBlockIndex)
	if err := sdkCtx.EventManager().EmitTypedEvent(ev); err != nil {
		panic(fmt.Errorf("failed to emit event the unexpected unbonding tx event: %w", err))
	}
}

// EmitEarlyUnbondedEvent emits events for an early unbonded BTC delegation
func EmitEarlyUnbondedEvent(sdkCtx sdk.Context, stakingTxHash string, inclusionHeight uint32) {
	ev := NewDelegationUnbondedEarlyEvent(stakingTxHash, inclusionHeight)
	if err := sdkCtx.EventManager().EmitTypedEvent(ev); err != nil {
		panic(fmt.Errorf("failed to emit event the early unbonded BTC delegation: %w", err))
	}
}

// EmitExpiredDelegationEvent emits events for an expired delegation
func EmitExpiredDelegationEvent(sdkCtx sdk.Context, stakingTxHash string) {
	ev := NewExpiredDelegationEvent(stakingTxHash)
	if err := sdkCtx.EventManager().EmitTypedEvent(ev); err != nil {
		panic(fmt.Errorf("failed to emit event the expired BTC delegation: %w", err))
	}
}

func EmitSlashedFPEvent(sdkCtx sdk.Context, fpBTCPK *bbn.BIP340PubKey) {
	statusChangeEvent := NewFinalityProviderStatusChangeEvent(fpBTCPK, FinalityProviderStatus_FINALITY_PROVIDER_STATUS_SLASHED)
	if err := sdkCtx.EventManager().EmitTypedEvent(statusChangeEvent); err != nil {
		panic(fmt.Errorf(
			"failed to emit FinalityProviderStatusChangeEvent with status %s: %w",
			FinalityProviderStatus_FINALITY_PROVIDER_STATUS_SLASHED.String(), err))
	}
}

func EmitJailedFPEvent(sdkCtx sdk.Context, fpBTCPK *bbn.BIP340PubKey) {
	statusChangeEvent := NewFinalityProviderStatusChangeEvent(fpBTCPK, FinalityProviderStatus_FINALITY_PROVIDER_STATUS_JAILED)
	if err := sdkCtx.EventManager().EmitTypedEvent(statusChangeEvent); err != nil {
		panic(fmt.Errorf(
			"failed to emit FinalityProviderStatusChangeEvent with status %s: %w",
			FinalityProviderStatus_FINALITY_PROVIDER_STATUS_JAILED.String(), err))
>>>>>>> dd4009df
	}
}<|MERGE_RESOLUTION|>--- conflicted
+++ resolved
@@ -48,7 +48,6 @@
 	}
 }
 
-<<<<<<< HEAD
 func NewEventPowerDistUpdateWithSlashedBTCDelegation(stakingTxHash string) *EventPowerDistUpdate {
 	return &EventPowerDistUpdate{
 		Ev: &EventPowerDistUpdate_SlashedBtcDelegation{
@@ -56,7 +55,8 @@
 				StakingTxHash: stakingTxHash,
 			},
 		},
-=======
+	}
+}
 func NewEventFinalityProviderCreated(fp *FinalityProvider) *EventFinalityProviderCreated {
 	return &EventFinalityProviderCreated{
 		BtcPkHex:        fp.BtcPk.MarshalHex(),
@@ -222,6 +222,5 @@
 		panic(fmt.Errorf(
 			"failed to emit FinalityProviderStatusChangeEvent with status %s: %w",
 			FinalityProviderStatus_FINALITY_PROVIDER_STATUS_JAILED.String(), err))
->>>>>>> dd4009df
 	}
 }
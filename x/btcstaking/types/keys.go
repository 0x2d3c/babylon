package types

import "cosmossdk.io/collections"

const (
	// ModuleName defines the module name
	ModuleName = "btcstaking"

	// StoreKey defines the primary module store key
	StoreKey = ModuleName

	// RouterKey defines the module's message routing key
	RouterKey = ModuleName

	// MemStoreKey defines the in-memory store key
	MemStoreKey = "mem_btcstaking"
)

var (
	ParamsKey           = []byte{0x01} // key prefix for the parameters
	FinalityProviderKey = []byte{0x02} // key prefix for the finality providers
	BTCDelegatorKey     = []byte{0x03} // key prefix for the BTC delegators
	BTCDelegationKey    = []byte{0x04} // key prefix for the BTC delegations
	// 0x05 was used for something else in the past
	BTCHeightKey = []byte{0x06} // key prefix for the BTC heights
	// 0x07 was used for something else in the past
<<<<<<< HEAD
	PowerDistUpdateKey      = []byte{0x08} // key prefix for power distribution update events
	BTCConsumerDelegatorKey = []byte{0x09} // key prefix for the Consumer BTC delegators
	BTCStakingEventKey      = []byte{0x0A} // key prefix for the BTC staking events
=======
	PowerDistUpdateKey        = []byte{0x08}             // key prefix for power distribution update events
	AllowedStakingTxHashesKey = collections.NewPrefix(9) // key prefix for allowed staking tx hashes
>>>>>>> c861e03c
)<|MERGE_RESOLUTION|>--- conflicted
+++ resolved
@@ -24,12 +24,8 @@
 	// 0x05 was used for something else in the past
 	BTCHeightKey = []byte{0x06} // key prefix for the BTC heights
 	// 0x07 was used for something else in the past
-<<<<<<< HEAD
-	PowerDistUpdateKey      = []byte{0x08} // key prefix for power distribution update events
-	BTCConsumerDelegatorKey = []byte{0x09} // key prefix for the Consumer BTC delegators
-	BTCStakingEventKey      = []byte{0x0A} // key prefix for the BTC staking events
-=======
 	PowerDistUpdateKey        = []byte{0x08}             // key prefix for power distribution update events
 	AllowedStakingTxHashesKey = collections.NewPrefix(9) // key prefix for allowed staking tx hashes
->>>>>>> c861e03c
+	BTCConsumerDelegatorKey   = []byte{0x10}             // key prefix for the Consumer BTC delegators
+	BTCStakingEventKey        = []byte{0x11}             // key prefix for the BTC staking events
 )
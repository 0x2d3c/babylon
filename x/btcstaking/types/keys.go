package types

import "cosmossdk.io/collections"

const (
	// ModuleName defines the module name
	ModuleName = "btcstaking"

	// StoreKey defines the primary module store key
	StoreKey = ModuleName

	// RouterKey defines the module's message routing key
	RouterKey = ModuleName

	// MemStoreKey defines the in-memory store key
	MemStoreKey = "mem_btcstaking"
)

var (
	ParamsKey           = []byte{0x01} // key prefix for the parameters
	FinalityProviderKey = []byte{0x02} // key prefix for the finality providers
	BTCDelegatorKey     = []byte{0x03} // key prefix for the BTC delegators
	BTCDelegationKey    = []byte{0x04} // key prefix for the BTC delegations
	// 0x05 was used for something else in the past
	BTCHeightKey = []byte{0x06} // key prefix for the BTC heights
	// 0x07 was used for something else in the past
	PowerDistUpdateKey        = []byte{0x08}             // key prefix for power distribution update events
	AllowedStakingTxHashesKey = collections.NewPrefix(9) // key prefix for allowed staking tx hashes
<<<<<<< HEAD
	BTCConsumerDelegatorKey   = []byte{0x10}             // key prefix for the Consumer BTC delegators
	BTCStakingEventKey        = []byte{0x11}             // key prefix for the BTC staking events
=======
	HeightToVersionMapKey     = []byte{0x10}             // key prefix for height to version map
>>>>>>> 93b9c5ce
)<|MERGE_RESOLUTION|>--- conflicted
+++ resolved
@@ -26,10 +26,7 @@
 	// 0x07 was used for something else in the past
 	PowerDistUpdateKey        = []byte{0x08}             // key prefix for power distribution update events
 	AllowedStakingTxHashesKey = collections.NewPrefix(9) // key prefix for allowed staking tx hashes
-<<<<<<< HEAD
-	BTCConsumerDelegatorKey   = []byte{0x10}             // key prefix for the Consumer BTC delegators
-	BTCStakingEventKey        = []byte{0x11}             // key prefix for the BTC staking events
-=======
 	HeightToVersionMapKey     = []byte{0x10}             // key prefix for height to version map
->>>>>>> 93b9c5ce
+	BTCConsumerDelegatorKey   = []byte{0x11}             // key prefix for the Consumer BTC delegators
+	BTCStakingEventKey        = []byte{0x12}             // key prefix for the BTC staking events
 )
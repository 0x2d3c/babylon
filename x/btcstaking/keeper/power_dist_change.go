package keeper

import (
	"context"

	"cosmossdk.io/store/prefix"
	"github.com/babylonlabs-io/babylon/x/btcstaking/types"
	"github.com/cosmos/cosmos-sdk/runtime"
	sdk "github.com/cosmos/cosmos-sdk/types"
)

<<<<<<< HEAD
/* power distribution update */

// UpdatePowerDist updates the voting power table and distribution cache.
// This is triggered upon each `BeginBlock`
func (k Keeper) UpdatePowerDist(ctx context.Context) {
	height := uint64(sdk.UnwrapSDKContext(ctx).HeaderInfo().Height)
	btcTipHeight := k.GetCurrentBTCHeight(ctx)
	maxActiveFps := k.GetParams(ctx).MaxActiveFinalityProviders

	// get the power dist cache in the last height
	dc := k.getVotingPowerDistCache(ctx, height-1)

	// get all power distribution update events during the previous tip
	// and the current tip
	lastBTCTipHeight := k.GetBTCHeightAtBabylonHeight(ctx, height-1)
	events := k.GetAllPowerDistUpdateEvents(ctx, lastBTCTipHeight, btcTipHeight)

	// if no event exists, then map previous voting power and
	// cache to the current height
	if len(events) == 0 {
		if dc != nil {
			// map everything in prev height to this height
			// NOTE: deep copy the previous dist cache because the
			// cache for the new height shares the same distribution
			// info due to no new events but timestamping status
			// might be changed in the new dist cache after calling
			// k.recordVotingPowerAndCache()
			newDc := types.NewVotingPowerDistCache()
			newDc.TotalVotingPower = dc.TotalVotingPower
			newDc.NumActiveFps = dc.NumActiveFps
			newFps := make([]*types.FinalityProviderDistInfo, len(dc.FinalityProviders))
			for i, prevFp := range dc.FinalityProviders {
				newFp := *prevFp
				newFps[i] = &newFp
			}
			newDc.FinalityProviders = newFps
			k.recordVotingPowerAndCache(ctx, dc, newDc, maxActiveFps)
		}

		return
	}

	if dc == nil {
		// no BTC staker at the prior height
		dc = types.NewVotingPowerDistCache()
	}

	// clear all events that have been consumed in this function
	defer func() {
		for i := lastBTCTipHeight; i <= btcTipHeight; i++ {
			k.ClearPowerDistUpdateEvents(ctx, i)
		}
	}()

	// reconcile old voting power distribution cache and new events
	// to construct the new distribution
	newDc := k.ProcessAllPowerDistUpdateEvents(ctx, dc, events)

	// record voting power and cache for this height
	k.recordVotingPowerAndCache(ctx, dc, newDc, maxActiveFps)
	// record metrics
	k.recordMetrics(newDc)
}

// recordVotingPowerAndCache assigns voting power to each active finality provider
// with the following consideration:
// 1. the fp must have timestamped pub rand
// 2. the fp must in the top x ranked by the voting power (x is given by maxActiveFps)
// NOTE: the previous and the new dist cache cannot be nil
func (k Keeper) recordVotingPowerAndCache(ctx context.Context, prevDc, newDc *types.VotingPowerDistCache, maxActiveFps uint32) {
	if prevDc == nil || newDc == nil {
		panic("the voting power distribution cache cannot be nil")
	}

	babylonTipHeight := uint64(sdk.UnwrapSDKContext(ctx).HeaderInfo().Height)

	// label fps with whether it has timestamped pub rand so that these fps
	// will not be assigned voting power
	for _, fpDistInfo := range newDc.FinalityProviders {
		// TODO calling HasTimestampedPubRand potentially iterates
		// all the pub rand committed by the fpDistInfo, which might slow down
		// the process, need optimization
		fpDistInfo.IsTimestamped = k.FinalityKeeper.HasTimestampedPubRand(ctx, fpDistInfo.BtcPk, babylonTipHeight)
	}

	// apply the finality provider voting power dist info to the new cache
	// after which the cache would have active fps that are top N fps ranked
	// by voting power with timestamped pub rand
	newDc.ApplyActiveFinalityProviders(maxActiveFps)

	// set voting power table for each active finality providers at this height
	for i := uint32(0); i < newDc.NumActiveFps; i++ {
		fp := newDc.FinalityProviders[i]
		k.SetVotingPower(ctx, fp.BtcPk.MustMarshal(), babylonTipHeight, fp.TotalVotingPower)
	}

	// find newly activated finality providers and execute the hooks by comparing
	// the previous dist cache
	newActivatedFinalityProviders := newDc.FindNewActiveFinalityProviders(prevDc)
	for _, fp := range newActivatedFinalityProviders {
		if err := k.hooks.AfterFinalityProviderActivated(ctx, fp.BtcPk); err != nil {
			panic(fmt.Errorf("failed to execute after finality provider %s activated", fp.BtcPk.MarshalHex()))
		}
		k.Logger(sdk.UnwrapSDKContext(ctx)).Info("a new finality provider is activated", "pk", fp.BtcPk.MarshalHex())
	}

	// set the voting power distribution cache of the current height
	k.setVotingPowerDistCache(ctx, babylonTipHeight, newDc)
}

func (k Keeper) recordMetrics(dc *types.VotingPowerDistCache) {
	// number of active FPs
	numActiveFPs := int(dc.NumActiveFps)
	types.RecordActiveFinalityProviders(numActiveFPs)
	// number of inactive FPs
	numInactiveFPs := len(dc.FinalityProviders) - numActiveFPs
	types.RecordInactiveFinalityProviders(numInactiveFPs)
	// staked Satoshi
	stakedSats := btcutil.Amount(0)
	for _, fp := range dc.FinalityProviders {
		stakedSats += btcutil.Amount(fp.TotalVotingPower)
	}
	numStakedBTCs := stakedSats.ToBTC()
	types.RecordMetricsKeyStakedBitcoins(float32(numStakedBTCs))
	// TODO: record number of BTC delegations under different status
}

// ProcessAllPowerDistUpdateEvents processes all events that affect
// voting power distribution and returns a new distribution cache.
// The following events will affect the voting power distribution:
// - newly active BTC delegations
// - newly unbonded BTC delegations
// - slashed finality providers
func (k Keeper) ProcessAllPowerDistUpdateEvents(
	ctx context.Context,
	dc *types.VotingPowerDistCache,
	events []*types.EventPowerDistUpdate,
) *types.VotingPowerDistCache {
	// a map where key is finality provider's BTC PK hex and value is a list
	// of BTC delegations that newly become active under this provider
	activeBTCDels := map[string][]*types.BTCDelegation{}
	// a map where key is unbonded BTC delegation's staking tx hash
	unbondedBTCDels := map[string]struct{}{}
	// a map where key is slashed finality providers' BTC PK
	slashedFPs := map[string]struct{}{}
	// a map where key is jailed finality providers' BTC PK
	jailedFPs := map[string]struct{}{}
	// a map where key is unjailed finality providers' BTC PK
	unjailedFPs := map[string]struct{}{}
	// a map where key is slashed BTC delegation's staking tx hash
	slashedBTCDels := map[string]struct{}{}

	/*
		filter and classify all events into new/expired BTC delegations and jailed/slashed FPs
	*/
	for _, event := range events {
		switch typedEvent := event.Ev.(type) {
		case *types.EventPowerDistUpdate_BtcDelStateUpdate:
			delEvent := typedEvent.BtcDelStateUpdate
			if delEvent.NewState == types.BTCDelegationStatus_ACTIVE {
				// newly active BTC delegation
				btcDel, err := k.GetBTCDelegation(ctx, delEvent.StakingTxHash)
				if err != nil {
					panic(err) // only programming error
				}
				// add the BTC delegation to each restaked **Babylon** finality provider
				// TODO: separate FpBtcPkList for Babylon FPs and consumer chain FPs
				for _, fpBTCPK := range btcDel.FpBtcPkList {
					if k.HasFinalityProvider(ctx, fpBTCPK) {
						fpBTCPKHex := fpBTCPK.MarshalHex()
						activeBTCDels[fpBTCPKHex] = append(activeBTCDels[fpBTCPKHex], btcDel)
					}
				}
			} else if delEvent.NewState == types.BTCDelegationStatus_UNBONDED {
				// add the expired BTC delegation to the map
				unbondedBTCDels[delEvent.StakingTxHash] = struct{}{}
			}
		case *types.EventPowerDistUpdate_SlashedFp:
			// record slashed fps
			slashedFPs[typedEvent.SlashedFp.Pk.MarshalHex()] = struct{}{}
		case *types.EventPowerDistUpdate_JailedFp:
			// record jailed fps
			jailedFPs[typedEvent.JailedFp.Pk.MarshalHex()] = struct{}{}
		case *types.EventPowerDistUpdate_UnjailedFp:
			// record unjailed fps
			unjailedFPs[typedEvent.UnjailedFp.Pk.MarshalHex()] = struct{}{}
		case *types.EventPowerDistUpdate_SlashedBtcDelegation:
			// Add the slashed BTC delegation to the map
			slashedBTCDels[typedEvent.SlashedBtcDelegation.StakingTxHash] = struct{}{}
		}
	}

	/*
		At this point, there is voting power update.
		Then, construct a voting power dist cache by reconciling the previous
		cache and all the new events.
	*/
	// TODO: the algorithm needs to iterate over all BTC delegations so remains
	// sub-optimal. Ideally we only need to iterate over all events above rather
	// than the entire cache. This is made difficulty since BTC delegations are
	// not keyed in the cache. Need to find a way to optimise this.
	newDc := types.NewVotingPowerDistCache()

	// iterate over all finality providers and apply all events
	for i := range dc.FinalityProviders {
		// create a copy of the finality provider
		fp := *dc.FinalityProviders[i]
		fp.TotalVotingPower = 0
		fp.BtcDels = []*types.BTCDelDistInfo{}

		fpBTCPKHex := fp.BtcPk.MarshalHex()

		// if this finality provider is slashed, continue to avoid
		// assigning delegation to it
		if _, ok := slashedFPs[fpBTCPKHex]; ok {
			continue
		}

		// set IsJailed to be true if the fp is jailed
		// Note that jailed fp can still accept delegations
		// but won't be assigned with voting power
		if _, ok := jailedFPs[fpBTCPKHex]; ok {
			fp.IsJailed = true
		}

		// set IsJailed to be false if the fp is unjailed
		if _, ok := unjailedFPs[fpBTCPKHex]; ok {
			fp.IsJailed = false
		}

		// add all BTC delegations that are not unbonded to the new finality provider
		for j := range dc.FinalityProviders[i].BtcDels {
			btcDel := *dc.FinalityProviders[i].BtcDels[j]
			// skip this delegation if it's unbonded
			if _, unbonded := unbondedBTCDels[btcDel.StakingTxHash]; unbonded {
				continue
			}
			// skip this delegation if it's slashed
			if _, slashed := slashedBTCDels[btcDel.StakingTxHash]; slashed {
				continue
			}
			// add the delegation info only if it's not unbonded and not slashed (i.e it's active)
			fp.AddBTCDelDistInfo(&btcDel)
		}

		// process all new BTC delegations under this finality provider
		if fpActiveBTCDels, ok := activeBTCDels[fpBTCPKHex]; ok {
			// handle new BTC delegations for this finality provider
			for _, d := range fpActiveBTCDels {
				// skip this delegation if it's slashed
				if _, slashed := slashedBTCDels[d.MustGetStakingTxHash().String()]; slashed {
					continue
				}
				fp.AddBTCDel(d)
			}
			// remove the finality provider entry in activeBTCDels map, so that
			// after the for loop the rest entries in activeBTCDels belongs to new
			// finality providers with new BTC delegations
			delete(activeBTCDels, fpBTCPKHex)
		}

		// add this finality provider to the new cache if it has voting power
		if fp.TotalVotingPower > 0 {
			newDc.AddFinalityProviderDistInfo(&fp)
		}
	}

	/*
		process new BTC delegations under new finality providers in activeBTCDels
	*/
	// sort new finality providers in activeBTCDels to ensure determinism
	fpBTCPKHexList := make([]string, 0, len(activeBTCDels))
	for fpBTCPKHex := range activeBTCDels {
		fpBTCPKHexList = append(fpBTCPKHexList, fpBTCPKHex)
	}
	sort.SliceStable(fpBTCPKHexList, func(i, j int) bool {
		return fpBTCPKHexList[i] < fpBTCPKHexList[j]
	})
	// for each new finality provider, apply the new BTC delegations to the new dist cache
	for _, fpBTCPKHex := range fpBTCPKHexList {
		// get the finality provider and initialise its dist info
		fpBTCPK, err := bbn.NewBIP340PubKeyFromHex(fpBTCPKHex)
		if err != nil {
			panic(err) // only programming error
		}
		newFP, err := k.GetFinalityProvider(ctx, *fpBTCPK)
		if err != nil {
			panic(err) // only programming error
		}
		fpDistInfo := types.NewFinalityProviderDistInfo(newFP)

		// add each BTC delegation
		fpActiveBTCDels := activeBTCDels[fpBTCPKHex]
		for _, d := range fpActiveBTCDels {
			// skip this delegation if it's slashed
			if _, slashed := slashedBTCDels[d.MustGetStakingTxHash().String()]; slashed {
				continue
			}
			fpDistInfo.AddBTCDel(d)
		}

		// add this finality provider to the new cache if it has voting power
		if fpDistInfo.TotalVotingPower > 0 {
			newDc.AddFinalityProviderDistInfo(fpDistInfo)
		}
	}

	return newDc
}

=======
>>>>>>> dd4009df
/* voting power distribution update event store */

// addPowerDistUpdateEvent appends an event that affect voting power distribution
// to the store
func (k Keeper) addPowerDistUpdateEvent(
	ctx context.Context,
	btcHeight uint32,
	event *types.EventPowerDistUpdate,
) {
	store := k.powerDistUpdateEventBtcHeightStore(ctx, btcHeight)

	// get event index
	eventIdx := uint64(0) // event index starts from 0
	iter := store.ReverseIterator(nil, nil)
	defer iter.Close()
	if iter.Valid() {
		// if there exists events already, event index will be the subsequent one
		eventIdx = sdk.BigEndianToUint64(iter.Key()) + 1
	}

	// key is event index, and value is the event bytes
	store.Set(sdk.Uint64ToBigEndian(eventIdx), k.cdc.MustMarshal(event))
}

// ClearPowerDistUpdateEvents removes all BTC delegation state update events
// at a given BTC height
// This is called after processing all BTC delegation events in `BeginBlocker`
// nolint:unused
func (k Keeper) ClearPowerDistUpdateEvents(ctx context.Context, btcHeight uint32) {
	store := k.powerDistUpdateEventBtcHeightStore(ctx, btcHeight)
	keys := [][]byte{}

	// get all keys
	// using an enclosure to ensure iterator is closed right after
	// the function is done
	func() {
		iter := store.Iterator(nil, nil)
		defer iter.Close()
		for ; iter.Valid(); iter.Next() {
			keys = append(keys, iter.Key())
		}
	}()

	// remove all keys
	for _, key := range keys {
		store.Delete(key)
	}
}

// GetAllPowerDistUpdateEvents gets all voting power update events
func (k Keeper) GetAllPowerDistUpdateEvents(ctx context.Context, lastBTCTip uint32, curBTCTip uint32) []*types.EventPowerDistUpdate {
	events := []*types.EventPowerDistUpdate{}
	for i := lastBTCTip; i <= curBTCTip; i++ {
		k.iteratePowerDistUpdateEvents(ctx, i, func(event *types.EventPowerDistUpdate) bool {
			events = append(events, event)
			return true
		})
	}
	return events
}

// iteratePowerDistUpdateEvents uses the given handler function to handle each
// voting power distribution update event that happens at the given BTC height.
// This is called in `BeginBlocker`
func (k Keeper) iteratePowerDistUpdateEvents(
	ctx context.Context,
	btcHeight uint32,
	handleFunc func(event *types.EventPowerDistUpdate) bool,
) {
	store := k.powerDistUpdateEventBtcHeightStore(ctx, btcHeight)
	iter := store.Iterator(nil, nil)
	defer iter.Close()
	for ; iter.Valid(); iter.Next() {
		var event types.EventPowerDistUpdate
		k.cdc.MustUnmarshal(iter.Value(), &event)
		shouldContinue := handleFunc(&event)
		if !shouldContinue {
			break
		}
	}
}

// powerDistUpdateEventBtcHeightStore returns the KVStore of events that affect
// voting power distribution
// prefix: PowerDistUpdateKey || BTC height
// key: event index)
// value: BTCDelegationStatus
func (k Keeper) powerDistUpdateEventBtcHeightStore(ctx context.Context, btcHeight uint32) prefix.Store {
	store := k.powerDistUpdateEventStore(ctx)
	return prefix.NewStore(store, sdk.Uint64ToBigEndian(uint64(btcHeight)))
}

// powerDistUpdateEventStore returns the KVStore of events that affect
// voting power distribution
// prefix: PowerDistUpdateKey
// key: (BTC height || event index)
// value: BTCDelegationStatus
func (k Keeper) powerDistUpdateEventStore(ctx context.Context) prefix.Store {
	storeAdapter := runtime.KVStoreAdapter(k.storeService.OpenKVStore(ctx))
	return prefix.NewStore(storeAdapter, types.PowerDistUpdateKey)
}<|MERGE_RESOLUTION|>--- conflicted
+++ resolved
@@ -9,319 +9,6 @@
 	sdk "github.com/cosmos/cosmos-sdk/types"
 )
 
-<<<<<<< HEAD
-/* power distribution update */
-
-// UpdatePowerDist updates the voting power table and distribution cache.
-// This is triggered upon each `BeginBlock`
-func (k Keeper) UpdatePowerDist(ctx context.Context) {
-	height := uint64(sdk.UnwrapSDKContext(ctx).HeaderInfo().Height)
-	btcTipHeight := k.GetCurrentBTCHeight(ctx)
-	maxActiveFps := k.GetParams(ctx).MaxActiveFinalityProviders
-
-	// get the power dist cache in the last height
-	dc := k.getVotingPowerDistCache(ctx, height-1)
-
-	// get all power distribution update events during the previous tip
-	// and the current tip
-	lastBTCTipHeight := k.GetBTCHeightAtBabylonHeight(ctx, height-1)
-	events := k.GetAllPowerDistUpdateEvents(ctx, lastBTCTipHeight, btcTipHeight)
-
-	// if no event exists, then map previous voting power and
-	// cache to the current height
-	if len(events) == 0 {
-		if dc != nil {
-			// map everything in prev height to this height
-			// NOTE: deep copy the previous dist cache because the
-			// cache for the new height shares the same distribution
-			// info due to no new events but timestamping status
-			// might be changed in the new dist cache after calling
-			// k.recordVotingPowerAndCache()
-			newDc := types.NewVotingPowerDistCache()
-			newDc.TotalVotingPower = dc.TotalVotingPower
-			newDc.NumActiveFps = dc.NumActiveFps
-			newFps := make([]*types.FinalityProviderDistInfo, len(dc.FinalityProviders))
-			for i, prevFp := range dc.FinalityProviders {
-				newFp := *prevFp
-				newFps[i] = &newFp
-			}
-			newDc.FinalityProviders = newFps
-			k.recordVotingPowerAndCache(ctx, dc, newDc, maxActiveFps)
-		}
-
-		return
-	}
-
-	if dc == nil {
-		// no BTC staker at the prior height
-		dc = types.NewVotingPowerDistCache()
-	}
-
-	// clear all events that have been consumed in this function
-	defer func() {
-		for i := lastBTCTipHeight; i <= btcTipHeight; i++ {
-			k.ClearPowerDistUpdateEvents(ctx, i)
-		}
-	}()
-
-	// reconcile old voting power distribution cache and new events
-	// to construct the new distribution
-	newDc := k.ProcessAllPowerDistUpdateEvents(ctx, dc, events)
-
-	// record voting power and cache for this height
-	k.recordVotingPowerAndCache(ctx, dc, newDc, maxActiveFps)
-	// record metrics
-	k.recordMetrics(newDc)
-}
-
-// recordVotingPowerAndCache assigns voting power to each active finality provider
-// with the following consideration:
-// 1. the fp must have timestamped pub rand
-// 2. the fp must in the top x ranked by the voting power (x is given by maxActiveFps)
-// NOTE: the previous and the new dist cache cannot be nil
-func (k Keeper) recordVotingPowerAndCache(ctx context.Context, prevDc, newDc *types.VotingPowerDistCache, maxActiveFps uint32) {
-	if prevDc == nil || newDc == nil {
-		panic("the voting power distribution cache cannot be nil")
-	}
-
-	babylonTipHeight := uint64(sdk.UnwrapSDKContext(ctx).HeaderInfo().Height)
-
-	// label fps with whether it has timestamped pub rand so that these fps
-	// will not be assigned voting power
-	for _, fpDistInfo := range newDc.FinalityProviders {
-		// TODO calling HasTimestampedPubRand potentially iterates
-		// all the pub rand committed by the fpDistInfo, which might slow down
-		// the process, need optimization
-		fpDistInfo.IsTimestamped = k.FinalityKeeper.HasTimestampedPubRand(ctx, fpDistInfo.BtcPk, babylonTipHeight)
-	}
-
-	// apply the finality provider voting power dist info to the new cache
-	// after which the cache would have active fps that are top N fps ranked
-	// by voting power with timestamped pub rand
-	newDc.ApplyActiveFinalityProviders(maxActiveFps)
-
-	// set voting power table for each active finality providers at this height
-	for i := uint32(0); i < newDc.NumActiveFps; i++ {
-		fp := newDc.FinalityProviders[i]
-		k.SetVotingPower(ctx, fp.BtcPk.MustMarshal(), babylonTipHeight, fp.TotalVotingPower)
-	}
-
-	// find newly activated finality providers and execute the hooks by comparing
-	// the previous dist cache
-	newActivatedFinalityProviders := newDc.FindNewActiveFinalityProviders(prevDc)
-	for _, fp := range newActivatedFinalityProviders {
-		if err := k.hooks.AfterFinalityProviderActivated(ctx, fp.BtcPk); err != nil {
-			panic(fmt.Errorf("failed to execute after finality provider %s activated", fp.BtcPk.MarshalHex()))
-		}
-		k.Logger(sdk.UnwrapSDKContext(ctx)).Info("a new finality provider is activated", "pk", fp.BtcPk.MarshalHex())
-	}
-
-	// set the voting power distribution cache of the current height
-	k.setVotingPowerDistCache(ctx, babylonTipHeight, newDc)
-}
-
-func (k Keeper) recordMetrics(dc *types.VotingPowerDistCache) {
-	// number of active FPs
-	numActiveFPs := int(dc.NumActiveFps)
-	types.RecordActiveFinalityProviders(numActiveFPs)
-	// number of inactive FPs
-	numInactiveFPs := len(dc.FinalityProviders) - numActiveFPs
-	types.RecordInactiveFinalityProviders(numInactiveFPs)
-	// staked Satoshi
-	stakedSats := btcutil.Amount(0)
-	for _, fp := range dc.FinalityProviders {
-		stakedSats += btcutil.Amount(fp.TotalVotingPower)
-	}
-	numStakedBTCs := stakedSats.ToBTC()
-	types.RecordMetricsKeyStakedBitcoins(float32(numStakedBTCs))
-	// TODO: record number of BTC delegations under different status
-}
-
-// ProcessAllPowerDistUpdateEvents processes all events that affect
-// voting power distribution and returns a new distribution cache.
-// The following events will affect the voting power distribution:
-// - newly active BTC delegations
-// - newly unbonded BTC delegations
-// - slashed finality providers
-func (k Keeper) ProcessAllPowerDistUpdateEvents(
-	ctx context.Context,
-	dc *types.VotingPowerDistCache,
-	events []*types.EventPowerDistUpdate,
-) *types.VotingPowerDistCache {
-	// a map where key is finality provider's BTC PK hex and value is a list
-	// of BTC delegations that newly become active under this provider
-	activeBTCDels := map[string][]*types.BTCDelegation{}
-	// a map where key is unbonded BTC delegation's staking tx hash
-	unbondedBTCDels := map[string]struct{}{}
-	// a map where key is slashed finality providers' BTC PK
-	slashedFPs := map[string]struct{}{}
-	// a map where key is jailed finality providers' BTC PK
-	jailedFPs := map[string]struct{}{}
-	// a map where key is unjailed finality providers' BTC PK
-	unjailedFPs := map[string]struct{}{}
-	// a map where key is slashed BTC delegation's staking tx hash
-	slashedBTCDels := map[string]struct{}{}
-
-	/*
-		filter and classify all events into new/expired BTC delegations and jailed/slashed FPs
-	*/
-	for _, event := range events {
-		switch typedEvent := event.Ev.(type) {
-		case *types.EventPowerDistUpdate_BtcDelStateUpdate:
-			delEvent := typedEvent.BtcDelStateUpdate
-			if delEvent.NewState == types.BTCDelegationStatus_ACTIVE {
-				// newly active BTC delegation
-				btcDel, err := k.GetBTCDelegation(ctx, delEvent.StakingTxHash)
-				if err != nil {
-					panic(err) // only programming error
-				}
-				// add the BTC delegation to each restaked **Babylon** finality provider
-				// TODO: separate FpBtcPkList for Babylon FPs and consumer chain FPs
-				for _, fpBTCPK := range btcDel.FpBtcPkList {
-					if k.HasFinalityProvider(ctx, fpBTCPK) {
-						fpBTCPKHex := fpBTCPK.MarshalHex()
-						activeBTCDels[fpBTCPKHex] = append(activeBTCDels[fpBTCPKHex], btcDel)
-					}
-				}
-			} else if delEvent.NewState == types.BTCDelegationStatus_UNBONDED {
-				// add the expired BTC delegation to the map
-				unbondedBTCDels[delEvent.StakingTxHash] = struct{}{}
-			}
-		case *types.EventPowerDistUpdate_SlashedFp:
-			// record slashed fps
-			slashedFPs[typedEvent.SlashedFp.Pk.MarshalHex()] = struct{}{}
-		case *types.EventPowerDistUpdate_JailedFp:
-			// record jailed fps
-			jailedFPs[typedEvent.JailedFp.Pk.MarshalHex()] = struct{}{}
-		case *types.EventPowerDistUpdate_UnjailedFp:
-			// record unjailed fps
-			unjailedFPs[typedEvent.UnjailedFp.Pk.MarshalHex()] = struct{}{}
-		case *types.EventPowerDistUpdate_SlashedBtcDelegation:
-			// Add the slashed BTC delegation to the map
-			slashedBTCDels[typedEvent.SlashedBtcDelegation.StakingTxHash] = struct{}{}
-		}
-	}
-
-	/*
-		At this point, there is voting power update.
-		Then, construct a voting power dist cache by reconciling the previous
-		cache and all the new events.
-	*/
-	// TODO: the algorithm needs to iterate over all BTC delegations so remains
-	// sub-optimal. Ideally we only need to iterate over all events above rather
-	// than the entire cache. This is made difficulty since BTC delegations are
-	// not keyed in the cache. Need to find a way to optimise this.
-	newDc := types.NewVotingPowerDistCache()
-
-	// iterate over all finality providers and apply all events
-	for i := range dc.FinalityProviders {
-		// create a copy of the finality provider
-		fp := *dc.FinalityProviders[i]
-		fp.TotalVotingPower = 0
-		fp.BtcDels = []*types.BTCDelDistInfo{}
-
-		fpBTCPKHex := fp.BtcPk.MarshalHex()
-
-		// if this finality provider is slashed, continue to avoid
-		// assigning delegation to it
-		if _, ok := slashedFPs[fpBTCPKHex]; ok {
-			continue
-		}
-
-		// set IsJailed to be true if the fp is jailed
-		// Note that jailed fp can still accept delegations
-		// but won't be assigned with voting power
-		if _, ok := jailedFPs[fpBTCPKHex]; ok {
-			fp.IsJailed = true
-		}
-
-		// set IsJailed to be false if the fp is unjailed
-		if _, ok := unjailedFPs[fpBTCPKHex]; ok {
-			fp.IsJailed = false
-		}
-
-		// add all BTC delegations that are not unbonded to the new finality provider
-		for j := range dc.FinalityProviders[i].BtcDels {
-			btcDel := *dc.FinalityProviders[i].BtcDels[j]
-			// skip this delegation if it's unbonded
-			if _, unbonded := unbondedBTCDels[btcDel.StakingTxHash]; unbonded {
-				continue
-			}
-			// skip this delegation if it's slashed
-			if _, slashed := slashedBTCDels[btcDel.StakingTxHash]; slashed {
-				continue
-			}
-			// add the delegation info only if it's not unbonded and not slashed (i.e it's active)
-			fp.AddBTCDelDistInfo(&btcDel)
-		}
-
-		// process all new BTC delegations under this finality provider
-		if fpActiveBTCDels, ok := activeBTCDels[fpBTCPKHex]; ok {
-			// handle new BTC delegations for this finality provider
-			for _, d := range fpActiveBTCDels {
-				// skip this delegation if it's slashed
-				if _, slashed := slashedBTCDels[d.MustGetStakingTxHash().String()]; slashed {
-					continue
-				}
-				fp.AddBTCDel(d)
-			}
-			// remove the finality provider entry in activeBTCDels map, so that
-			// after the for loop the rest entries in activeBTCDels belongs to new
-			// finality providers with new BTC delegations
-			delete(activeBTCDels, fpBTCPKHex)
-		}
-
-		// add this finality provider to the new cache if it has voting power
-		if fp.TotalVotingPower > 0 {
-			newDc.AddFinalityProviderDistInfo(&fp)
-		}
-	}
-
-	/*
-		process new BTC delegations under new finality providers in activeBTCDels
-	*/
-	// sort new finality providers in activeBTCDels to ensure determinism
-	fpBTCPKHexList := make([]string, 0, len(activeBTCDels))
-	for fpBTCPKHex := range activeBTCDels {
-		fpBTCPKHexList = append(fpBTCPKHexList, fpBTCPKHex)
-	}
-	sort.SliceStable(fpBTCPKHexList, func(i, j int) bool {
-		return fpBTCPKHexList[i] < fpBTCPKHexList[j]
-	})
-	// for each new finality provider, apply the new BTC delegations to the new dist cache
-	for _, fpBTCPKHex := range fpBTCPKHexList {
-		// get the finality provider and initialise its dist info
-		fpBTCPK, err := bbn.NewBIP340PubKeyFromHex(fpBTCPKHex)
-		if err != nil {
-			panic(err) // only programming error
-		}
-		newFP, err := k.GetFinalityProvider(ctx, *fpBTCPK)
-		if err != nil {
-			panic(err) // only programming error
-		}
-		fpDistInfo := types.NewFinalityProviderDistInfo(newFP)
-
-		// add each BTC delegation
-		fpActiveBTCDels := activeBTCDels[fpBTCPKHex]
-		for _, d := range fpActiveBTCDels {
-			// skip this delegation if it's slashed
-			if _, slashed := slashedBTCDels[d.MustGetStakingTxHash().String()]; slashed {
-				continue
-			}
-			fpDistInfo.AddBTCDel(d)
-		}
-
-		// add this finality provider to the new cache if it has voting power
-		if fpDistInfo.TotalVotingPower > 0 {
-			newDc.AddFinalityProviderDistInfo(fpDistInfo)
-		}
-	}
-
-	return newDc
-}
-
-=======
->>>>>>> dd4009df
 /* voting power distribution update event store */
 
 // addPowerDistUpdateEvent appends an event that affect voting power distribution

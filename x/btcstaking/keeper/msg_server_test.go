package keeper_test

import (
	"encoding/hex"
	"errors"
	"math"
	"math/rand"
	"testing"
	"time"

	sdkmath "cosmossdk.io/math"
	"github.com/btcsuite/btcd/btcec/v2"
	"github.com/btcsuite/btcd/txscript"
	"github.com/btcsuite/btcd/wire"
	sdk "github.com/cosmos/cosmos-sdk/types"
	"github.com/golang/mock/gomock"
	"github.com/stretchr/testify/require"
	"google.golang.org/grpc/codes"
	"google.golang.org/grpc/status"

	asig "github.com/babylonlabs-io/babylon/crypto/schnorr-adaptor-signature"
	testutil "github.com/babylonlabs-io/babylon/testutil/btcstaking-helper"
	"github.com/babylonlabs-io/babylon/testutil/datagen"
	testhelper "github.com/babylonlabs-io/babylon/testutil/helper"
	bbn "github.com/babylonlabs-io/babylon/types"
	btcctypes "github.com/babylonlabs-io/babylon/x/btccheckpoint/types"
	"github.com/babylonlabs-io/babylon/x/btcstaking/types"
)

func FuzzMsgCreateFinalityProvider(f *testing.F) {
	datagen.AddRandomSeedsToFuzzer(f, 10)

	f.Fuzz(func(t *testing.T, seed int64) {
		r := rand.New(rand.NewSource(seed))
		ctrl := gomock.NewController(t)
		defer ctrl.Finish()

		// mock BTC light client and BTC checkpoint modules
		btclcKeeper := types.NewMockBTCLightClientKeeper(ctrl)
		btccKeeper := types.NewMockBtcCheckpointKeeper(ctrl)
		h := testutil.NewHelper(t, btclcKeeper, btccKeeper)

		// set all parameters
		h.GenAndApplyParams(r)

		// generate new finality providers
		fps := []*types.FinalityProvider{}
		for i := 0; i < int(datagen.RandomInt(r, 10)); i++ {
			fp, err := datagen.GenRandomFinalityProvider(r)
			require.NoError(t, err)
			msg := &types.MsgCreateFinalityProvider{
				Addr:        fp.Addr,
				Description: fp.Description,
				Commission:  fp.Commission,
				BtcPk:       fp.BtcPk,
				Pop:         fp.Pop,
			}
			_, err = h.MsgServer.CreateFinalityProvider(h.Ctx, msg)
			require.NoError(t, err)

			fps = append(fps, fp)
		}
		// assert these finality providers exist in KVStore
		for _, fp := range fps {
			btcPK := *fp.BtcPk
			require.True(t, h.BTCStakingKeeper.HasFinalityProvider(h.Ctx, btcPK))
		}

		// duplicated finality providers should not pass
		for _, fp2 := range fps {
			msg := &types.MsgCreateFinalityProvider{
				Addr:        fp2.Addr,
				Description: fp2.Description,
				Commission:  fp2.Commission,
				BtcPk:       fp2.BtcPk,
				Pop:         fp2.Pop,
			}
			_, err := h.MsgServer.CreateFinalityProvider(h.Ctx, msg)
			require.Error(t, err)
		}
	})
}

func FuzzMsgEditFinalityProvider(f *testing.F) {
	datagen.AddRandomSeedsToFuzzer(f, 10)

	f.Fuzz(func(t *testing.T, seed int64) {
		r := rand.New(rand.NewSource(seed))
		ctrl := gomock.NewController(t)
		defer ctrl.Finish()

		// mock BTC light client and BTC checkpoint modules
		btclcKeeper := types.NewMockBTCLightClientKeeper(ctrl)
		btccKeeper := types.NewMockBtcCheckpointKeeper(ctrl)
		h := testutil.NewHelper(t, btclcKeeper, btccKeeper)

		h.GenAndApplyParams(r)

		// insert the finality provider
		_, _, fp := h.CreateFinalityProvider(r)
		// assert the finality providers exist in KVStore
		require.True(t, h.BTCStakingKeeper.HasFinalityProvider(h.Ctx, *fp.BtcPk))

		// updated commission and description
		newCommission := datagen.GenRandomCommission(r)
		newDescription := datagen.GenRandomDescription(r)

		// scenario 1: editing finality provider should succeed
		msg := &types.MsgEditFinalityProvider{
			Addr:        fp.Addr,
			BtcPk:       *fp.BtcPk,
			Description: newDescription,
			Commission:  &newCommission,
		}
		_, err := h.MsgServer.EditFinalityProvider(h.Ctx, msg)
		h.NoError(err)
		editedFp, err := h.BTCStakingKeeper.GetFinalityProvider(h.Ctx, *fp.BtcPk)
		h.NoError(err)
		require.Equal(t, newCommission, *editedFp.Commission)
		require.Equal(t, newDescription, editedFp.Description)

		// scenario 2: message from an unauthorised signer should fail
		newCommission = datagen.GenRandomCommission(r)
		newDescription = datagen.GenRandomDescription(r)
		invalidAddr := datagen.GenRandomAccount().Address
		msg = &types.MsgEditFinalityProvider{
			Addr:        invalidAddr,
			BtcPk:       *fp.BtcPk,
			Description: newDescription,
			Commission:  &newCommission,
		}
		_, err = h.MsgServer.EditFinalityProvider(h.Ctx, msg)
		require.Equal(h.T(), err, status.Errorf(codes.PermissionDenied, "the signer does not correspond to the finality provider's Babylon address"))
		errStatus := status.Convert(err)
		require.Equal(h.T(), codes.PermissionDenied, errStatus.Code())
	})
}

func FuzzCreateBTCDelegation(f *testing.F) {
	datagen.AddRandomSeedsToFuzzer(f, 10)

	f.Fuzz(func(t *testing.T, seed int64) {
		r := rand.New(rand.NewSource(seed))
		ctrl := gomock.NewController(t)
		defer ctrl.Finish()

		// mock BTC light client and BTC checkpoint modules
		btclcKeeper := types.NewMockBTCLightClientKeeper(ctrl)
		btccKeeper := types.NewMockBtcCheckpointKeeper(ctrl)
		h := testutil.NewHelper(t, btclcKeeper, btccKeeper)

		// set all parameters
		h.GenAndApplyParams(r)

		changeAddress, err := datagen.GenRandomBTCAddress(r, h.Net)
		require.NoError(t, err)

		// generate and insert new finality provider
		_, fpPK, _ := h.CreateFinalityProvider(r)

		usePreApproval := datagen.OneInN(r, 2)

		// generate and insert new BTC delegation
		stakingValue := int64(2 * 10e8)
<<<<<<< HEAD
		stakingTxHash, _, _, msgCreateBTCDel, _, err := h.CreateDelegation(
			r,
			[]*btcec.PublicKey{fpPK},
=======
		delSK, _, err := datagen.GenRandomBTCKeyPair(r)
		h.NoError(err)
		stakingTxHash, msgCreateBTCDel, _, _, _, _, err := h.CreateDelegation(
			r,
			delSK,
			fpPK,
>>>>>>> dd4009df
			changeAddress.EncodeAddress(),
			stakingValue,
			1000,
			0,
			0,
			usePreApproval,
		)
		h.NoError(err)

		// ensure consistency between the msg and the BTC delegation in DB
		actualDel, err := h.BTCStakingKeeper.GetBTCDelegation(h.Ctx, stakingTxHash)
		h.NoError(err)
		require.Equal(h.T(), msgCreateBTCDel.StakerAddr, actualDel.StakerAddr)
		require.Equal(h.T(), msgCreateBTCDel.Pop, actualDel.Pop)
		require.Equal(h.T(), msgCreateBTCDel.StakingTx, actualDel.StakingTx)
		require.Equal(h.T(), msgCreateBTCDel.SlashingTx, actualDel.SlashingTx)
		// ensure the BTC delegation in DB is correctly formatted
		err = actualDel.ValidateBasic()
		h.NoError(err)
		// delegation is not activated by covenant yet
		require.False(h.T(), actualDel.HasCovenantQuorums(h.BTCStakingKeeper.GetParams(h.Ctx).CovenantQuorum))

		if usePreApproval {
			require.Zero(h.T(), actualDel.StartHeight)
			require.Zero(h.T(), actualDel.EndHeight)
		} else {
			require.Positive(h.T(), actualDel.StartHeight)
			require.Positive(h.T(), actualDel.EndHeight)
		}
	})
}

func TestProperVersionInDelegation(t *testing.T) {
	r := rand.New(rand.NewSource(time.Now().Unix()))
	ctrl := gomock.NewController(t)
	defer ctrl.Finish()

	// mock BTC light client and BTC checkpoint modules
	btclcKeeper := types.NewMockBTCLightClientKeeper(ctrl)
	btccKeeper := types.NewMockBtcCheckpointKeeper(ctrl)
	h := testutil.NewHelper(t, btclcKeeper, btccKeeper)

	// set all parameters
	h.GenAndApplyParams(r)

	changeAddress, err := datagen.GenRandomBTCAddress(r, h.Net)
	require.NoError(t, err)

	// generate and insert new finality provider
	_, fpPK, _ := h.CreateFinalityProvider(r)

	// generate and insert new BTC delegation
	stakingValue := int64(2 * 10e8)
<<<<<<< HEAD
	stakingTxHash, _, _, _, _, err := h.CreateDelegation(
		r,
		[]*btcec.PublicKey{fpPK},
=======
	delSK, _, err := datagen.GenRandomBTCKeyPair(r)
	h.NoError(err)
	stakingTxHash, _, _, _, _, _, err := h.CreateDelegation(
		r,
		delSK,
		fpPK,
>>>>>>> dd4009df
		changeAddress.EncodeAddress(),
		stakingValue,
		1000,
		0,
		0,
		false,
	)
	h.NoError(err)

	// ensure consistency between the msg and the BTC delegation in DB
	actualDel, err := h.BTCStakingKeeper.GetBTCDelegation(h.Ctx, stakingTxHash)
	h.NoError(err)
	err = actualDel.ValidateBasic()
	h.NoError(err)
	// Current version will be `1` as:
	// - version `0` is initialized by `NewHelper`
	// - version `1` is set by `GenAndApplyParams`
	require.Equal(t, uint32(1), actualDel.ParamsVersion)

	customMinUnbondingTime := uint32(2000)
	currentParams := h.BTCStakingKeeper.GetParams(h.Ctx)
	currentParams.MinUnbondingTimeBlocks = 2000
	// Update new params
	err = h.BTCStakingKeeper.SetParams(h.Ctx, currentParams)
	require.NoError(t, err)
	// create new delegation
	stakingTxHash1, _, _, _, _, _, err := h.CreateDelegation(
		r,
<<<<<<< HEAD
		[]*btcec.PublicKey{fpPK},
=======
		delSK,
		fpPK,
>>>>>>> dd4009df
		changeAddress.EncodeAddress(),
		stakingValue,
		10000,
		stakingValue-1000,
		uint16(customMinUnbondingTime)+1,
		false,
	)
	h.NoError(err)
	actualDel1, err := h.BTCStakingKeeper.GetBTCDelegation(h.Ctx, stakingTxHash1)
	h.NoError(err)
	err = actualDel1.ValidateBasic()
	h.NoError(err)
	// Assert that the new delegation has the updated params version
	require.Equal(t, uint32(2), actualDel1.ParamsVersion)
}

func FuzzAddCovenantSigs(f *testing.F) {
	datagen.AddRandomSeedsToFuzzer(f, 10)

	f.Fuzz(func(t *testing.T, seed int64) {
		r := rand.New(rand.NewSource(seed))
		ctrl := gomock.NewController(t)
		defer ctrl.Finish()

		// mock BTC light client and BTC checkpoint modules
		btclcKeeper := types.NewMockBTCLightClientKeeper(ctrl)
		btccKeeper := types.NewMockBtcCheckpointKeeper(ctrl)
		h := testutil.NewHelper(t, btclcKeeper, btccKeeper)

		// set all parameters
		covenantSKs, _ := h.GenAndApplyParams(r)

		changeAddress, err := datagen.GenRandomBTCAddress(r, h.Net)
		require.NoError(t, err)

		// generate and insert new finality provider
		_, fpPK, _ := h.CreateFinalityProvider(r)

		usePreApproval := datagen.OneInN(r, 2)

		// generate and insert new BTC delegation
		stakingValue := int64(2 * 10e8)
<<<<<<< HEAD
		stakingTxHash, _, _, msgCreateBTCDel, _, err := h.CreateDelegation(
			r,
			[]*btcec.PublicKey{fpPK},
=======
		delSK, _, err := datagen.GenRandomBTCKeyPair(r)
		h.NoError(err)
		stakingTxHash, msgCreateBTCDel, _, _, _, _, err := h.CreateDelegation(
			r,
			delSK,
			fpPK,
>>>>>>> dd4009df
			changeAddress.EncodeAddress(),
			stakingValue,
			1000,
			0,
			0,
			usePreApproval,
		)
		h.NoError(err)

		// ensure consistency between the msg and the BTC delegation in DB
		actualDel, err := h.BTCStakingKeeper.GetBTCDelegation(h.Ctx, stakingTxHash)
		h.NoError(err)
		// delegation is not activated by covenant yet
		require.False(h.T(), actualDel.HasCovenantQuorums(h.BTCStakingKeeper.GetParams(h.Ctx).CovenantQuorum))

		msgs := h.GenerateCovenantSignaturesMessages(r, covenantSKs, msgCreateBTCDel, actualDel)

		// ensure the system does not panick due to a bogus covenant sig request
		bogusMsg := *msgs[0]
		bogusMsg.StakingTxHash = datagen.GenRandomBtcdHash(r).String()
		_, err = h.MsgServer.AddCovenantSigs(h.Ctx, &bogusMsg)
		h.Error(err)

		for i, msg := range msgs {
			_, err = h.MsgServer.AddCovenantSigs(h.Ctx, msg)
			h.NoError(err)
			// check that submitting the same covenant signature returns error
			_, err = h.MsgServer.AddCovenantSigs(h.Ctx, msg)
			h.Error(err, "i: %d", i)
		}

		// ensure the BTC delegation now has voting power
		actualDel, err = h.BTCStakingKeeper.GetBTCDelegation(h.Ctx, stakingTxHash)
		h.NoError(err)
		require.True(h.T(), actualDel.HasCovenantQuorums(h.BTCStakingKeeper.GetParams(h.Ctx).CovenantQuorum))
		require.True(h.T(), actualDel.BtcUndelegation.HasCovenantQuorums(h.BTCStakingKeeper.GetParams(h.Ctx).CovenantQuorum))

		tipHeight := h.BTCLightClientKeeper.GetTipInfo(h.Ctx).Height
		checkpointTimeout := h.BTCCheckpointKeeper.GetParams(h.Ctx).CheckpointFinalizationTimeout
		covenantQuorum := h.BTCStakingKeeper.GetParams(h.Ctx).CovenantQuorum
		status := actualDel.GetStatus(tipHeight, checkpointTimeout, covenantQuorum)
		votingPower := actualDel.VotingPower(tipHeight, checkpointTimeout, covenantQuorum)

		if usePreApproval {
			require.Equal(t, status, types.BTCDelegationStatus_VERIFIED)
			require.Zero(t, votingPower)
		} else {
			require.Equal(t, status, types.BTCDelegationStatus_ACTIVE)
			require.Equal(t, uint64(stakingValue), votingPower)
		}
	})
}

func FuzzAddBTCDelegationInclusionProof(f *testing.F) {
	datagen.AddRandomSeedsToFuzzer(f, 10)

	f.Fuzz(func(t *testing.T, seed int64) {
		r := rand.New(rand.NewSource(seed))
		ctrl := gomock.NewController(t)
		defer ctrl.Finish()

		// mock BTC light client and BTC checkpoint modules
		btclcKeeper := types.NewMockBTCLightClientKeeper(ctrl)
		btccKeeper := types.NewMockBtcCheckpointKeeper(ctrl)
		h := testutil.NewHelper(t, btclcKeeper, btccKeeper)

		// set all parameters
		covenantSKs, _ := h.GenAndApplyParams(r)
		changeAddress, err := datagen.GenRandomBTCAddress(r, h.Net)
		require.NoError(t, err)

		// generate and insert new finality provider
		_, fpPK, _ := h.CreateFinalityProvider(r)

		// generate and insert new BTC delegation
		stakingValue := int64(2 * 10e8)
		delSK, _, err := datagen.GenRandomBTCKeyPair(r)
		h.NoError(err)
		stakingTxHash, msgCreateBTCDel, actualDel, btcHeaderInfo, inclusionProof, _, err := h.CreateDelegation(
			r,
			delSK,
			fpPK,
			changeAddress.EncodeAddress(),
			stakingValue,
			1000,
			0,
			0,
			true,
		)
		h.NoError(err)

		// add covenant signatures to this BTC delegation
		h.CreateCovenantSigs(r, covenantSKs, msgCreateBTCDel, actualDel)

		actualDel, err = h.BTCStakingKeeper.GetBTCDelegation(h.Ctx, stakingTxHash)
		h.NoError(err)

		// ensure the BTC delegation is now verified and does not have voting power
		tipHeight := h.BTCLightClientKeeper.GetTipInfo(h.Ctx).Height
		checkpointTimeout := h.BTCCheckpointKeeper.GetParams(h.Ctx).CheckpointFinalizationTimeout
		covenantQuorum := h.BTCStakingKeeper.GetParams(h.Ctx).CovenantQuorum
		status := actualDel.GetStatus(tipHeight, checkpointTimeout, covenantQuorum)
		votingPower := actualDel.VotingPower(tipHeight, checkpointTimeout, covenantQuorum)

		require.Equal(t, status, types.BTCDelegationStatus_VERIFIED)
		require.Zero(t, votingPower)

		// activate the BTC delegation, such that the BTC delegation becomes active
		// and has voting power
		h.AddInclusionProof(stakingTxHash, btcHeaderInfo, inclusionProof)

		actualDel, err = h.BTCStakingKeeper.GetBTCDelegation(h.Ctx, stakingTxHash)
		h.NoError(err)
		status = actualDel.GetStatus(tipHeight, checkpointTimeout, covenantQuorum)
		votingPower = actualDel.VotingPower(tipHeight, checkpointTimeout, covenantQuorum)

		require.Equal(t, status, types.BTCDelegationStatus_ACTIVE)
		require.Equal(t, uint64(stakingValue), votingPower)
	})
}

func FuzzBTCUndelegate(f *testing.F) {
	datagen.AddRandomSeedsToFuzzer(f, 10)

	f.Fuzz(func(t *testing.T, seed int64) {
		r := rand.New(rand.NewSource(seed))
		ctrl := gomock.NewController(t)
		defer ctrl.Finish()

		// mock BTC light client and BTC checkpoint modules
		btclcKeeper := types.NewMockBTCLightClientKeeper(ctrl)
		btccKeeper := types.NewMockBtcCheckpointKeeper(ctrl)
		h := testutil.NewHelper(t, btclcKeeper, btccKeeper)

		// set all parameters
		covenantSKs, _ := h.GenAndApplyParams(r)

		bsParams := h.BTCStakingKeeper.GetParams(h.Ctx)
		wValue := h.BTCCheckpointKeeper.GetParams(h.Ctx).CheckpointFinalizationTimeout

		changeAddress, err := datagen.GenRandomBTCAddress(r, h.Net)
		require.NoError(t, err)

		// generate and insert new finality provider
		_, fpPK, _ := h.CreateFinalityProvider(r)

		// generate and insert new BTC delegation
		stakingValue := int64(2 * 10e8)
<<<<<<< HEAD
		stakingTxHash, delSK, _, msgCreateBTCDel, actualDel, err := h.CreateDelegation(
			r,
			[]*btcec.PublicKey{fpPK},
=======
		delSK, _, err := datagen.GenRandomBTCKeyPair(r)
		h.NoError(err)
		stakingTxHash, msgCreateBTCDel, actualDel, btcHeaderInfo, inclusionProof, unbondingInfo, err := h.CreateDelegation(
			r,
			delSK,
			fpPK,
>>>>>>> dd4009df
			changeAddress.EncodeAddress(),
			stakingValue,
			1000,
			0,
			0,
			true,
		)
		h.NoError(err)

		// add covenant signatures to this BTC delegation
		h.CreateCovenantSigs(r, covenantSKs, msgCreateBTCDel, actualDel)
		// activate the BTC delegation
		h.AddInclusionProof(stakingTxHash, btcHeaderInfo, inclusionProof)

		// ensure the BTC delegation is bonded right now
		actualDel, err = h.BTCStakingKeeper.GetBTCDelegation(h.Ctx, stakingTxHash)
		h.NoError(err)
		btcTip := h.BTCLightClientKeeper.GetTipInfo(h.Ctx).Height
		status := actualDel.GetStatus(btcTip, wValue, bsParams.CovenantQuorum)
		require.Equal(t, types.BTCDelegationStatus_ACTIVE, status)

		msg := &types.MsgBTCUndelegate{
			Signer:                        datagen.GenRandomAccount().Address,
			StakingTxHash:                 stakingTxHash,
			StakeSpendingTx:               actualDel.BtcUndelegation.UnbondingTx,
			StakeSpendingTxInclusionProof: unbondingInfo.UnbondingTxInclusionProof,
		}

		// ensure the system does not panick due to a bogus unbonding msg
		bogusMsg := *msg
		bogusMsg.StakingTxHash = datagen.GenRandomBtcdHash(r).String()
		_, err = h.MsgServer.BTCUndelegate(h.Ctx, &bogusMsg)
		h.Error(err)

		// unbond
		_, err = h.MsgServer.BTCUndelegate(h.Ctx, msg)
		h.NoError(err)

		// ensure the BTC delegation is unbonded
		actualDel, err = h.BTCStakingKeeper.GetBTCDelegation(h.Ctx, stakingTxHash)
		h.NoError(err)
		status = actualDel.GetStatus(btcTip, wValue, bsParams.CovenantQuorum)
		require.Equal(t, types.BTCDelegationStatus_UNBONDED, status)
	})
}

func FuzzSelectiveSlashing(f *testing.F) {
	datagen.AddRandomSeedsToFuzzer(f, 10)

	f.Fuzz(func(t *testing.T, seed int64) {
		r := rand.New(rand.NewSource(seed))
		ctrl := gomock.NewController(t)
		defer ctrl.Finish()

		// mock BTC light client and BTC checkpoint modules
		btclcKeeper := types.NewMockBTCLightClientKeeper(ctrl)
		btccKeeper := types.NewMockBtcCheckpointKeeper(ctrl)
		h := testutil.NewHelper(t, btclcKeeper, btccKeeper)

		// set all parameters
		covenantSKs, _ := h.GenAndApplyParams(r)
		bsParams := h.BTCStakingKeeper.GetParams(h.Ctx)

		changeAddress, err := datagen.GenRandomBTCAddress(r, h.Net)
		require.NoError(t, err)

		// generate and insert new finality provider
		fpSK, fpPK, _ := h.CreateFinalityProvider(r)
		fpBtcPk := bbn.NewBIP340PubKeyFromBTCPK(fpPK)

		// generate and insert new BTC delegation
		stakingValue := int64(2 * 10e8)
<<<<<<< HEAD
		stakingTxHash, _, _, msgCreateBTCDel, actualDel, err := h.CreateDelegation(
			r,
			[]*btcec.PublicKey{fpPK},
=======
		delSK, _, err := datagen.GenRandomBTCKeyPair(r)
		h.NoError(err)
		stakingTxHash, msgCreateBTCDel, actualDel, btcHeaderInfo, inclusionProof, _, err := h.CreateDelegation(
			r,
			delSK,
			fpPK,
>>>>>>> dd4009df
			changeAddress.EncodeAddress(),
			stakingValue,
			1000,
			0,
			0,
			true,
		)
		h.NoError(err)

		// add covenant signatures to this BTC delegation
		// so that the BTC delegation becomes bonded
		h.CreateCovenantSigs(r, covenantSKs, msgCreateBTCDel, actualDel)
		// activate the BTC delegation
		h.AddInclusionProof(stakingTxHash, btcHeaderInfo, inclusionProof)

		// now BTC delegation has all covenant signatures
		actualDel, err = h.BTCStakingKeeper.GetBTCDelegation(h.Ctx, stakingTxHash)
		h.NoError(err)
		require.True(t, actualDel.HasCovenantQuorums(bsParams.CovenantQuorum))

		// construct message for the evidence of selective slashing
		msg := &types.MsgSelectiveSlashingEvidence{
			Signer:           datagen.GenRandomAccount().Address,
			StakingTxHash:    actualDel.MustGetStakingTxHash().String(),
			RecoveredFpBtcSk: fpSK.Serialize(),
		}

		// ensure the system does not panick due to a bogus unbonding msg
		bogusMsg := *msg
		bogusMsg.StakingTxHash = datagen.GenRandomBtcdHash(r).String()
		_, err = h.MsgServer.SelectiveSlashingEvidence(h.Ctx, &bogusMsg)
		h.Error(err)

		// submit evidence of selective slashing
		_, err = h.MsgServer.SelectiveSlashingEvidence(h.Ctx, msg)
		h.NoError(err)

		// ensure the finality provider is slashed
		slashedFp, err := h.BTCStakingKeeper.GetFinalityProvider(h.Ctx, fpBtcPk.MustMarshal())
		h.NoError(err)
		require.True(t, slashedFp.IsSlashed())
	})
}

func FuzzSelectiveSlashing_StakingTx(f *testing.F) {
	datagen.AddRandomSeedsToFuzzer(f, 10)

	f.Fuzz(func(t *testing.T, seed int64) {
		r := rand.New(rand.NewSource(seed))
		ctrl := gomock.NewController(t)
		defer ctrl.Finish()

		// mock BTC light client and BTC checkpoint modules
		btclcKeeper := types.NewMockBTCLightClientKeeper(ctrl)
		btccKeeper := types.NewMockBtcCheckpointKeeper(ctrl)
		h := testutil.NewHelper(t, btclcKeeper, btccKeeper)

		// set all parameters
		covenantSKs, _ := h.GenAndApplyParams(r)
		bsParams := h.BTCStakingKeeper.GetParams(h.Ctx)

		changeAddress, err := datagen.GenRandomBTCAddress(r, h.Net)
		require.NoError(t, err)

		// generate and insert new finality provider
		fpSK, fpPK, _ := h.CreateFinalityProvider(r)
		fpBtcPk := bbn.NewBIP340PubKeyFromBTCPK(fpPK)

		// generate and insert new BTC delegation
		stakingValue := int64(2 * 10e8)
<<<<<<< HEAD
		stakingTxHash, _, _, msgCreateBTCDel, actualDel, err := h.CreateDelegation(
			r,
			[]*btcec.PublicKey{fpPK},
=======
		delSK, _, err := datagen.GenRandomBTCKeyPair(r)
		h.NoError(err)
		stakingTxHash, msgCreateBTCDel, actualDel, btcHeaderInfo, inclusionProof, _, err := h.CreateDelegation(
			r,
			delSK,
			fpPK,
>>>>>>> dd4009df
			changeAddress.EncodeAddress(),
			stakingValue,
			1000,
			0,
			0,
			true,
		)
		h.NoError(err)

		// add covenant signatures to this BTC delegation
		// so that the BTC delegation becomes bonded
		h.CreateCovenantSigs(r, covenantSKs, msgCreateBTCDel, actualDel)
		// activate the BTC delegation
		h.AddInclusionProof(stakingTxHash, btcHeaderInfo, inclusionProof)
		// now BTC delegation has all covenant signatures
		actualDel, err = h.BTCStakingKeeper.GetBTCDelegation(h.Ctx, stakingTxHash)
		h.NoError(err)
		require.True(t, actualDel.HasCovenantQuorums(bsParams.CovenantQuorum))

		// finality provider pulls off selective slashing by decrypting covenant's adaptor signature
		// on the slashing tx
		// choose a random covenant adaptor signature
		covIdx := datagen.RandomInt(r, int(bsParams.CovenantQuorum))
		covPK := bbn.NewBIP340PubKeyFromBTCPK(covenantSKs[covIdx].PubKey())
		fpIdx := datagen.RandomInt(r, len(actualDel.FpBtcPkList))
		covASig, err := actualDel.GetCovSlashingAdaptorSig(covPK, int(fpIdx), bsParams.CovenantQuorum)
		h.NoError(err)

		// finality provider decrypts the covenant signature
		decKey, err := asig.NewDecyptionKeyFromBTCSK(fpSK)
		h.NoError(err)
		decryptedCovenantSig := bbn.NewBIP340SignatureFromBTCSig(covASig.Decrypt(decKey))

		// recover the fpSK by using adaptor signature and decrypted Schnorr signature
		recoveredFPDecKey := covASig.Recover(decryptedCovenantSig.MustToBTCSig())
		recoveredFPSK := recoveredFPDecKey.ToBTCSK()
		// ensure the recovered finality provider SK is same as the real one
		require.Equal(t, fpSK.Serialize(), recoveredFPSK.Serialize())

		// submit evidence of selective slashing
		msg := &types.MsgSelectiveSlashingEvidence{
			Signer:           datagen.GenRandomAccount().Address,
			StakingTxHash:    actualDel.MustGetStakingTxHash().String(),
			RecoveredFpBtcSk: recoveredFPSK.Serialize(),
		}
		_, err = h.MsgServer.SelectiveSlashingEvidence(h.Ctx, msg)
		h.NoError(err)

		// ensure the finality provider is slashed
		slashedFp, err := h.BTCStakingKeeper.GetFinalityProvider(h.Ctx, fpBtcPk.MustMarshal())
		h.NoError(err)
		require.True(t, slashedFp.IsSlashed())
	})
}

func TestDoNotAllowDelegationWithoutFinalityProvider(t *testing.T) {
	r := rand.New(rand.NewSource(time.Now().UnixNano()))
	ctrl := gomock.NewController(t)
	defer ctrl.Finish()

	// mock BTC light client and BTC checkpoint modules
	btclcKeeper := types.NewMockBTCLightClientKeeper(ctrl)
	btccKeeper := types.NewMockBtcCheckpointKeeper(ctrl)
	btccKeeper.EXPECT().GetParams(gomock.Any()).Return(btcctypes.DefaultParams()).AnyTimes()
	h := testutil.NewHelper(t, btclcKeeper, btccKeeper)

	// set covenant PK to params
	_, covenantPKs := h.GenAndApplyParams(r)
	bsParams := h.BTCStakingKeeper.GetParams(h.Ctx)
	bcParams := h.BTCCheckpointKeeper.GetParams(h.Ctx)

	minUnbondingTime := types.MinimumUnbondingTime(
		&bsParams,
		&bcParams,
	)

	slashingChangeLockTime := uint16(minUnbondingTime) + 1

	// We only generate a finality provider, but not insert it into KVStore. So later
	// insertion of delegation should fail.
	_, fpPK, err := datagen.GenRandomBTCKeyPair(r)
	require.NoError(t, err)

	/*
		generate and insert valid new BTC delegation
	*/
	delSK, _, err := datagen.GenRandomBTCKeyPair(r)
	require.NoError(t, err)
	stakingTimeBlocks := uint16(5)
	stakingValue := int64(2 * 10e8)
	testStakingInfo := datagen.GenBTCStakingSlashingInfo(
		r,
		t,
		h.Net,
		delSK,
		[]*btcec.PublicKey{fpPK},
		covenantPKs,
		bsParams.CovenantQuorum,
		stakingTimeBlocks,
		stakingValue,
		bsParams.SlashingPkScript,
		bsParams.SlashingRate,
		slashingChangeLockTime,
	)
	// get msgTx
	stakingMsgTx := testStakingInfo.StakingTx
	serializedStakingTx, err := bbn.SerializeBTCTx(stakingMsgTx)
	require.NoError(t, err)
	// random Babylon SK
	acc := datagen.GenRandomAccount()
	stakerAddr := sdk.MustAccAddressFromBech32(acc.Address)

	// PoP
	pop, err := types.NewPoPBTC(stakerAddr, delSK)
	require.NoError(t, err)
	// generate staking tx info
	prevBlock, _ := datagen.GenRandomBtcdBlock(r, 0, nil)
	btcHeaderWithProof := datagen.CreateBlockWithTransaction(r, &prevBlock.Header, stakingMsgTx)
	btcHeader := btcHeaderWithProof.HeaderBytes
	txInclusionProof := types.NewInclusionProof(
		&btcctypes.TransactionKey{Index: 1, Hash: btcHeader.Hash()},
		btcHeaderWithProof.SpvProof.MerkleNodes,
	)

	slashingPathInfo, err := testStakingInfo.StakingInfo.SlashingPathSpendInfo()
	require.NoError(t, err)

	// generate proper delegator sig
	delegatorSig, err := testStakingInfo.SlashingTx.Sign(
		stakingMsgTx,
		0,
		slashingPathInfo.GetPkScriptPath(),
		delSK,
	)
	require.NoError(t, err)

	stkTxHash := testStakingInfo.StakingTx.TxHash()
	unbondingTime := 100 + 1
	unbondingValue := stakingValue - datagen.UnbondingTxFee // TODO: parameterise fee
	testUnbondingInfo := datagen.GenBTCUnbondingSlashingInfo(
		r,
		t,
		h.Net,
		delSK,
		[]*btcec.PublicKey{fpPK},
		covenantPKs,
		bsParams.CovenantQuorum,
		wire.NewOutPoint(&stkTxHash, datagen.StakingOutIdx),
		uint16(unbondingTime),
		unbondingValue,
		bsParams.SlashingPkScript,
		bsParams.SlashingRate,
		slashingChangeLockTime,
	)
	unbondingTx, err := bbn.SerializeBTCTx(testUnbondingInfo.UnbondingTx)
	h.NoError(err)
	delUnbondingSlashingSig, err := testUnbondingInfo.GenDelSlashingTxSig(delSK)
	h.NoError(err)

	// all good, construct and send MsgCreateBTCDelegation message
	fpBTCPK := bbn.NewBIP340PubKeyFromBTCPK(fpPK)
	msgCreateBTCDel := &types.MsgCreateBTCDelegation{
		StakerAddr:                    stakerAddr.String(),
		FpBtcPkList:                   []bbn.BIP340PubKey{*fpBTCPK},
		BtcPk:                         bbn.NewBIP340PubKeyFromBTCPK(delSK.PubKey()),
		Pop:                           pop,
		StakingTime:                   uint32(stakingTimeBlocks),
		StakingValue:                  stakingValue,
		StakingTx:                     serializedStakingTx,
		StakingTxInclusionProof:       txInclusionProof,
		SlashingTx:                    testStakingInfo.SlashingTx,
		DelegatorSlashingSig:          delegatorSig,
		UnbondingTx:                   unbondingTx,
		UnbondingTime:                 uint32(unbondingTime),
		UnbondingValue:                unbondingValue,
		UnbondingSlashingTx:           testUnbondingInfo.SlashingTx,
		DelegatorUnbondingSlashingSig: delUnbondingSlashingSig,
	}

	_, err = h.MsgServer.CreateBTCDelegation(h.Ctx, msgCreateBTCDel)
	require.Error(t, err)
	require.True(t, errors.Is(err, types.ErrFpNotFound))
}

func TestCorrectUnbondingTimeInDelegation(t *testing.T) {
	tests := []struct {
		name                      string
		finalizationTimeout       uint32
		minUnbondingTime          uint32
		unbondingTimeInDelegation uint16
		err                       error
	}{
		{
			name:                      "successful delegation when ubonding time in delegation is larger than finalization timeout when finalization timeout is larger than min unbonding time",
			unbondingTimeInDelegation: 101,
			minUnbondingTime:          99,
			finalizationTimeout:       100,
			err:                       nil,
		},
		{
			name:                      "failed delegation when ubonding time in delegation is not larger than finalization time when min unbonding time is lower than finalization timeout",
			unbondingTimeInDelegation: 100,
			minUnbondingTime:          99,
			finalizationTimeout:       100,
			err:                       types.ErrInvalidUnbondingTx,
		},
		{
			name:                      "successful delegation when ubonding time ubonding time in delegation is larger than min unbonding time when min unbonding time is larger than finalization timeout",
			unbondingTimeInDelegation: 151,
			minUnbondingTime:          150,
			finalizationTimeout:       100,
			err:                       nil,
		},
		{
			name:                      "failed delegation when ubonding time in delegation is not larger than minUnbondingTime when min unbonding time is larger than finalization timeout",
			unbondingTimeInDelegation: 150,
			minUnbondingTime:          150,
			finalizationTimeout:       100,
			err:                       types.ErrInvalidUnbondingTx,
		},
	}

	for _, tt := range tests {
		t.Run(tt.name, func(t *testing.T) {
			r := rand.New(rand.NewSource(time.Now().Unix()))
			ctrl := gomock.NewController(t)
			defer ctrl.Finish()

			// mock BTC light client and BTC checkpoint modules
			btclcKeeper := types.NewMockBTCLightClientKeeper(ctrl)
			btccKeeper := types.NewMockBtcCheckpointKeeper(ctrl)
			h := testutil.NewHelper(t, btclcKeeper, btccKeeper)

			// set all parameters
			_, _ = h.GenAndApplyCustomParams(r, tt.finalizationTimeout, tt.minUnbondingTime)

			changeAddress, err := datagen.GenRandomBTCAddress(r, h.Net)
			require.NoError(t, err)

			// generate and insert new finality provider
			_, fpPK, _ := h.CreateFinalityProvider(r)

			// generate and insert new BTC delegation
			stakingValue := int64(2 * 10e8)
			delSK, _, err := datagen.GenRandomBTCKeyPair(r)
			h.NoError(err)
			stakingTxHash, _, _, _, _, _, err := h.CreateDelegation(
				r,
<<<<<<< HEAD
				[]*btcec.PublicKey{fpPK},
=======
				delSK,
				fpPK,
>>>>>>> dd4009df
				changeAddress.EncodeAddress(),
				stakingValue,
				1000,
				stakingValue-1000,
				tt.unbondingTimeInDelegation,
				true,
			)
			if tt.err != nil {
				require.Error(t, err)
				require.True(t, errors.Is(err, tt.err))
			} else {
				require.NoError(t, err)
				// Retrieve delegation from keeper
				delegation, err := h.BTCStakingKeeper.GetBTCDelegation(h.Ctx, stakingTxHash)
				require.NoError(t, err)
				require.Equal(t, tt.unbondingTimeInDelegation, uint16(delegation.UnbondingTime))
			}
		})
	}
}

func createNDelegationsForFinalityProvider(
	r *rand.Rand,
	t *testing.T,
	fpPK *btcec.PublicKey,
	stakingValue int64,
	numDelegations int,
	quorum uint32,
) []*types.BTCDelegation {
	var delegations []*types.BTCDelegation
	for i := 0; i < numDelegations; i++ {
		covenatnSks, covenantPks, err := datagen.GenRandomBTCKeyPairs(r, int(quorum))
		require.NoError(t, err)

		delSK, _, err := datagen.GenRandomBTCKeyPair(r)
		require.NoError(t, err)

		slashingAddress, err := datagen.GenRandomBTCAddress(r, net)
		require.NoError(t, err)
		slashingPkScript, err := txscript.PayToAddrScript(slashingAddress)
		require.NoError(t, err)

		slashingRate := sdkmath.LegacyNewDecWithPrec(int64(datagen.RandomInt(r, 41)+10), 2)

		startHeight, endHeight := 1, math.MaxUint16
		stakingTime := uint32(endHeight) - uint32(startHeight)
		del, err := datagen.GenRandomBTCDelegation(
			r,
			t,
			net,
			[]bbn.BIP340PubKey{*bbn.NewBIP340PubKeyFromBTCPK(fpPK)},
			delSK,
			covenatnSks,
			covenantPks,
			quorum,
			slashingPkScript,
			stakingTime,
			1,
			1+(math.MaxUint16-1),
			uint64(stakingValue),
			slashingRate,
			math.MaxUint16,
		)
		require.NoError(t, err)

		delegations = append(delegations, del)
	}
	return delegations
}

type ExpectedProviderData struct {
	numDelegations int32
	stakingValue   int32
}

func FuzzDeterminismBtcstakingBeginBlocker(f *testing.F) {
	// less seeds than usual as this is pretty long running test
	datagen.AddRandomSeedsToFuzzer(f, 5)

	f.Fuzz(func(t *testing.T, seed int64) {
		r := rand.New(rand.NewSource(seed))
		valSet, privSigner, err := datagen.GenesisValidatorSetWithPrivSigner(2)
		require.NoError(t, err)

		var expectedProviderData = make(map[string]*ExpectedProviderData)

		// Create two test apps from the same set of validators
		h := testhelper.NewHelperWithValSet(t, valSet, privSigner)
		h1 := testhelper.NewHelperWithValSet(t, valSet, privSigner)
		// app hash should be same at the beginning
		appHash1 := hex.EncodeToString(h.Ctx.BlockHeader().AppHash)
		appHash2 := hex.EncodeToString(h1.Ctx.BlockHeader().AppHash)
		require.Equal(t, appHash1, appHash2)

		// Execute block for both apps
		h.Ctx, err = h.ApplyEmptyBlockWithVoteExtension(r)
		require.NoError(t, err)
		h1.Ctx, err = h1.ApplyEmptyBlockWithVoteExtension(r)
		require.NoError(t, err)
		// Given that there is no transactions and the data in db is the same
		// app hash produced by both apps should be the same
		appHash1 = hex.EncodeToString(h.Ctx.BlockHeader().AppHash)
		appHash2 = hex.EncodeToString(h1.Ctx.BlockHeader().AppHash)
		require.Equal(t, appHash1, appHash2)

		// Default params are the same in both apps
		stakingParams := h.App.BTCStakingKeeper.GetParams(h.Ctx)
		covQuorum := stakingParams.CovenantQuorum
		maxFinalityProviders := int32(h.App.FinalityKeeper.GetParams(h.Ctx).MaxActiveFinalityProviders)
		btcckptParams := h.App.BtcCheckpointKeeper.GetParams(h.Ctx)

		minUnbondingTime := types.MinimumUnbondingTime(&stakingParams, &btcckptParams)
		// Number of finality providers from 10 to maxFinalityProviders + 10
		numFinalityProviders := int(r.Int31n(maxFinalityProviders) + 10)

		fps := datagen.CreateNFinalityProviders(r, t, numFinalityProviders)

		// Fill the database of both apps with the same finality providers and delegations
		for _, fp := range fps {
			h.AddFinalityProvider(fp)
			h1.AddFinalityProvider(fp)
		}

		for _, fp := range fps {
			// each finality provider has different amount of delegations with different amount
			stakingValue := r.Int31n(200000) + 10000
			numDelegations := r.Int31n(10)

			if numDelegations > 0 {
				expectedProviderData[fp.BtcPk.MarshalHex()] = &ExpectedProviderData{
					numDelegations: numDelegations,
					stakingValue:   stakingValue,
				}
			}

			delegations := createNDelegationsForFinalityProvider(
				r,
				t,
				fp.BtcPk.MustToBTCPK(),
				int64(stakingValue),
				int(numDelegations),
				covQuorum,
			)

			for _, del := range delegations {
				h.AddDelegation(del, minUnbondingTime)
				h1.AddDelegation(del, minUnbondingTime)
			}
		}

		// Execute block for both apps
		h.Ctx, err = h.ApplyEmptyBlockWithVoteExtension(r)
		require.NoError(t, err)
		h1.Ctx, err = h1.ApplyEmptyBlockWithVoteExtension(r)
		require.NoError(t, err)
		// Given that there is no transactions and the data in db is the same
		// app hash produced by both apps should be the same
		appHash1 = hex.EncodeToString(h.Ctx.BlockHeader().AppHash)
		appHash2 = hex.EncodeToString(h1.Ctx.BlockHeader().AppHash)
		require.Equal(t, appHash1, appHash2)
	})
}<|MERGE_RESOLUTION|>--- conflicted
+++ resolved
@@ -162,18 +162,12 @@
 
 		// generate and insert new BTC delegation
 		stakingValue := int64(2 * 10e8)
-<<<<<<< HEAD
-		stakingTxHash, _, _, msgCreateBTCDel, _, err := h.CreateDelegation(
-			r,
-			[]*btcec.PublicKey{fpPK},
-=======
 		delSK, _, err := datagen.GenRandomBTCKeyPair(r)
 		h.NoError(err)
 		stakingTxHash, msgCreateBTCDel, _, _, _, _, err := h.CreateDelegation(
 			r,
 			delSK,
-			fpPK,
->>>>>>> dd4009df
+			[]*btcec.PublicKey{fpPK},
 			changeAddress.EncodeAddress(),
 			stakingValue,
 			1000,
@@ -227,18 +221,12 @@
 
 	// generate and insert new BTC delegation
 	stakingValue := int64(2 * 10e8)
-<<<<<<< HEAD
-	stakingTxHash, _, _, _, _, err := h.CreateDelegation(
-		r,
-		[]*btcec.PublicKey{fpPK},
-=======
 	delSK, _, err := datagen.GenRandomBTCKeyPair(r)
 	h.NoError(err)
 	stakingTxHash, _, _, _, _, _, err := h.CreateDelegation(
 		r,
 		delSK,
-		fpPK,
->>>>>>> dd4009df
+		[]*btcec.PublicKey{fpPK},
 		changeAddress.EncodeAddress(),
 		stakingValue,
 		1000,
@@ -267,12 +255,8 @@
 	// create new delegation
 	stakingTxHash1, _, _, _, _, _, err := h.CreateDelegation(
 		r,
-<<<<<<< HEAD
+		delSK,
 		[]*btcec.PublicKey{fpPK},
-=======
-		delSK,
-		fpPK,
->>>>>>> dd4009df
 		changeAddress.EncodeAddress(),
 		stakingValue,
 		10000,
@@ -315,18 +299,12 @@
 
 		// generate and insert new BTC delegation
 		stakingValue := int64(2 * 10e8)
-<<<<<<< HEAD
-		stakingTxHash, _, _, msgCreateBTCDel, _, err := h.CreateDelegation(
-			r,
-			[]*btcec.PublicKey{fpPK},
-=======
 		delSK, _, err := datagen.GenRandomBTCKeyPair(r)
 		h.NoError(err)
 		stakingTxHash, msgCreateBTCDel, _, _, _, _, err := h.CreateDelegation(
 			r,
 			delSK,
-			fpPK,
->>>>>>> dd4009df
+			[]*btcec.PublicKey{fpPK},
 			changeAddress.EncodeAddress(),
 			stakingValue,
 			1000,
@@ -475,18 +453,12 @@
 
 		// generate and insert new BTC delegation
 		stakingValue := int64(2 * 10e8)
-<<<<<<< HEAD
-		stakingTxHash, delSK, _, msgCreateBTCDel, actualDel, err := h.CreateDelegation(
-			r,
-			[]*btcec.PublicKey{fpPK},
-=======
 		delSK, _, err := datagen.GenRandomBTCKeyPair(r)
 		h.NoError(err)
 		stakingTxHash, msgCreateBTCDel, actualDel, btcHeaderInfo, inclusionProof, unbondingInfo, err := h.CreateDelegation(
 			r,
 			delSK,
-			fpPK,
->>>>>>> dd4009df
+			[]*btcec.PublicKey{fpPK},
 			changeAddress.EncodeAddress(),
 			stakingValue,
 			1000,
@@ -559,18 +531,12 @@
 
 		// generate and insert new BTC delegation
 		stakingValue := int64(2 * 10e8)
-<<<<<<< HEAD
-		stakingTxHash, _, _, msgCreateBTCDel, actualDel, err := h.CreateDelegation(
-			r,
-			[]*btcec.PublicKey{fpPK},
-=======
 		delSK, _, err := datagen.GenRandomBTCKeyPair(r)
 		h.NoError(err)
 		stakingTxHash, msgCreateBTCDel, actualDel, btcHeaderInfo, inclusionProof, _, err := h.CreateDelegation(
 			r,
 			delSK,
-			fpPK,
->>>>>>> dd4009df
+			[]*btcec.PublicKey{fpPK},
 			changeAddress.EncodeAddress(),
 			stakingValue,
 			1000,
@@ -641,18 +607,12 @@
 
 		// generate and insert new BTC delegation
 		stakingValue := int64(2 * 10e8)
-<<<<<<< HEAD
-		stakingTxHash, _, _, msgCreateBTCDel, actualDel, err := h.CreateDelegation(
-			r,
-			[]*btcec.PublicKey{fpPK},
-=======
 		delSK, _, err := datagen.GenRandomBTCKeyPair(r)
 		h.NoError(err)
 		stakingTxHash, msgCreateBTCDel, actualDel, btcHeaderInfo, inclusionProof, _, err := h.CreateDelegation(
 			r,
 			delSK,
-			fpPK,
->>>>>>> dd4009df
+			[]*btcec.PublicKey{fpPK},
 			changeAddress.EncodeAddress(),
 			stakingValue,
 			1000,
@@ -901,12 +861,8 @@
 			h.NoError(err)
 			stakingTxHash, _, _, _, _, _, err := h.CreateDelegation(
 				r,
-<<<<<<< HEAD
+				delSK,
 				[]*btcec.PublicKey{fpPK},
-=======
-				delSK,
-				fpPK,
->>>>>>> dd4009df
 				changeAddress.EncodeAddress(),
 				stakingValue,
 				1000,

--- conflicted
+++ resolved
@@ -751,81 +751,6 @@
 	}
 }
 
-<<<<<<< HEAD
-func TestMinimalUnbondingRate(t *testing.T) {
-	tests := []struct {
-		name                       string
-		stakingValue               int64
-		unbondingValueInDelegation int64
-		err                        error
-	}{
-		{
-			name:                       "successful delegation when unbonding value is >=80% of staking value",
-			stakingValue:               10000,
-			unbondingValueInDelegation: 8000,
-			err:                        nil,
-		},
-		{
-			name:                       "failed delegation when unbonding value is <80% of staking value",
-			stakingValue:               10000,
-			unbondingValueInDelegation: 7999,
-			err:                        types.ErrInvalidUnbondingTx,
-		},
-		{
-			name:                       "failed delegation when unbonding value >= stake value",
-			stakingValue:               10000,
-			unbondingValueInDelegation: 10000,
-			err:                        types.ErrInvalidUnbondingTx,
-		},
-	}
-
-	for _, tt := range tests {
-		t.Run(tt.name, func(t *testing.T) {
-			r := rand.New(rand.NewSource(time.Now().Unix()))
-			ctrl := gomock.NewController(t)
-			defer ctrl.Finish()
-
-			// mock BTC light client and BTC checkpoint modules
-			btclcKeeper := types.NewMockBTCLightClientKeeper(ctrl)
-			btccKeeper := types.NewMockBtcCheckpointKeeper(ctrl)
-			ckptKeeper := types.NewMockCheckpointingKeeper(ctrl)
-			h := NewHelper(t, btclcKeeper, btccKeeper, ckptKeeper)
-
-			// set all parameters, by default minimal unbonding value is 80% of staking value
-			_, _ = h.GenAndApplyParams(r)
-
-			changeAddress, err := datagen.GenRandomBTCAddress(r, h.Net)
-			require.NoError(t, err)
-
-			// generate and insert new finality provider
-			_, fpPK, _ := h.CreateFinalityProvider(r)
-
-			// generate and insert new BTC delegation
-			stakingTxHash, _, _, _, err := h.CreateDelegationCustom(
-				r,
-				[]*btcec.PublicKey{fpPK},
-				changeAddress.EncodeAddress(),
-				tt.stakingValue,
-				1000,
-				tt.unbondingValueInDelegation,
-				1000,
-			)
-			if tt.err != nil {
-				require.Error(t, err)
-				require.True(t, errors.Is(err, tt.err))
-			} else {
-				require.NoError(t, err)
-				// Retrieve delegation from keeper
-				delegation, err := h.BTCStakingKeeper.GetBTCDelegation(h.Ctx, stakingTxHash)
-				require.NoError(t, err)
-				require.NotNil(t, delegation)
-			}
-		})
-	}
-}
-
-=======
->>>>>>> b834df27
 func createNDelegationsForFinalityProvider(
 	r *rand.Rand,
 	t *testing.T,

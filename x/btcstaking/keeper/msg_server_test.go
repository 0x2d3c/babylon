package keeper_test

import (
	"encoding/hex"
	"errors"
	"math"
	"math/rand"
	"testing"
	"time"

	sdkmath "cosmossdk.io/math"
	"github.com/btcsuite/btcd/btcec/v2"
	"github.com/btcsuite/btcd/txscript"
	"github.com/btcsuite/btcd/wire"
	sdk "github.com/cosmos/cosmos-sdk/types"
	govtypes "github.com/cosmos/cosmos-sdk/x/gov/types"
	"github.com/golang/mock/gomock"
	"github.com/stretchr/testify/require"
	"google.golang.org/grpc/codes"
	"google.golang.org/grpc/status"

	appparams "github.com/babylonlabs-io/babylon/app/params"
	asig "github.com/babylonlabs-io/babylon/crypto/schnorr-adaptor-signature"
	testutil "github.com/babylonlabs-io/babylon/testutil/btcstaking-helper"
	"github.com/babylonlabs-io/babylon/testutil/datagen"
	testhelper "github.com/babylonlabs-io/babylon/testutil/helper"
	bbn "github.com/babylonlabs-io/babylon/types"
	btcctypes "github.com/babylonlabs-io/babylon/x/btccheckpoint/types"
	btclctypes "github.com/babylonlabs-io/babylon/x/btclightclient/types"
	"github.com/babylonlabs-io/babylon/x/btcstaking/types"
)

func FuzzMsgServer_UpdateParams(f *testing.F) {
	datagen.AddRandomSeedsToFuzzer(f, 500)

	f.Fuzz(func(t *testing.T, seed int64) {
		r := rand.New(rand.NewSource(seed))
		ctrl := gomock.NewController(t)
		defer ctrl.Finish()

		// mock BTC light client and BTC checkpoint modules
		btclcKeeper := types.NewMockBTCLightClientKeeper(ctrl)
		btccKeeper := types.NewMockBtcCheckpointKeeper(ctrl)
		h := testutil.NewHelper(t, btclcKeeper, btccKeeper)

		// set all parameters
		h.GenAndApplyParams(r)

		params := h.BTCStakingKeeper.GetParams(h.Ctx)
		ckptFinalizationTimeout := btccKeeper.GetParams(h.Ctx).CheckpointFinalizationTimeout
		params.UnbondingTimeBlocks = uint32(r.Intn(int(ckptFinalizationTimeout))) + 1
		params.BtcActivationHeight++

		// Try to update params with minUnbondingTime less than or equal to checkpointFinalizationTimeout
		msg := &types.MsgUpdateParams{
			Authority: appparams.AccGov.String(),
			Params:    params,
		}

		_, err := h.MsgServer.UpdateParams(h.Ctx, msg)
		require.ErrorIs(t, err, govtypes.ErrInvalidProposalMsg,
			"should not set minUnbondingTime to be less than checkpointFinalizationTimeout")

		// Try to update params with minUnbondingTime larger than checkpointFinalizationTimeout
		msg.Params.UnbondingTimeBlocks = uint32(r.Intn(1000)) + ckptFinalizationTimeout + 1
		_, err = h.MsgServer.UpdateParams(h.Ctx, msg)
		require.NoError(t, err)
	})
}

func FuzzMsgCreateFinalityProvider(f *testing.F) {
	datagen.AddRandomSeedsToFuzzer(f, 10)

	f.Fuzz(func(t *testing.T, seed int64) {
		r := rand.New(rand.NewSource(seed))
		ctrl := gomock.NewController(t)
		defer ctrl.Finish()

		// mock BTC light client and BTC checkpoint modules
		btclcKeeper := types.NewMockBTCLightClientKeeper(ctrl)
		btccKeeper := types.NewMockBtcCheckpointKeeper(ctrl)
		h := testutil.NewHelper(t, btclcKeeper, btccKeeper)

		// set all parameters
		h.GenAndApplyParams(r)

		// generate new finality providers
		fps := []*types.FinalityProvider{}
		for i := 0; i < int(datagen.RandomInt(r, 10)); i++ {
			fp, err := datagen.GenRandomFinalityProvider(r)
			require.NoError(t, err)
			msg := &types.MsgCreateFinalityProvider{
				Addr:        fp.Addr,
				Description: fp.Description,
				Commission:  fp.Commission,
				BtcPk:       fp.BtcPk,
				Pop:         fp.Pop,
			}
			_, err = h.MsgServer.CreateFinalityProvider(h.Ctx, msg)
			require.NoError(t, err)

			fps = append(fps, fp)
		}
		// assert these finality providers exist in KVStore
		for _, fp := range fps {
			btcPK := *fp.BtcPk
			require.True(t, h.BTCStakingKeeper.HasFinalityProvider(h.Ctx, btcPK))
		}

		// duplicated finality providers should not pass
		for _, fp2 := range fps {
			msg := &types.MsgCreateFinalityProvider{
				Addr:        fp2.Addr,
				Description: fp2.Description,
				Commission:  fp2.Commission,
				BtcPk:       fp2.BtcPk,
				Pop:         fp2.Pop,
			}
			_, err := h.MsgServer.CreateFinalityProvider(h.Ctx, msg)
			require.Error(t, err)
		}
	})
}

func FuzzMsgEditFinalityProvider(f *testing.F) {
	datagen.AddRandomSeedsToFuzzer(f, 10)

	f.Fuzz(func(t *testing.T, seed int64) {
		r := rand.New(rand.NewSource(seed))
		ctrl := gomock.NewController(t)
		defer ctrl.Finish()

		// mock BTC light client and BTC checkpoint modules
		btclcKeeper := types.NewMockBTCLightClientKeeper(ctrl)
		btccKeeper := types.NewMockBtcCheckpointKeeper(ctrl)
		h := testutil.NewHelper(t, btclcKeeper, btccKeeper)

		h.GenAndApplyParams(r)

		// insert the finality provider
		_, _, fp := h.CreateFinalityProvider(r)
		// assert the finality providers exist in KVStore
		require.True(t, h.BTCStakingKeeper.HasFinalityProvider(h.Ctx, *fp.BtcPk))

		// updated commission and description
		newCommission := datagen.GenRandomCommission(r)
		newDescription := datagen.GenRandomDescription(r)

		// scenario 1: editing finality provider should succeed
		msg := &types.MsgEditFinalityProvider{
			Addr:        fp.Addr,
			BtcPk:       *fp.BtcPk,
			Description: newDescription,
			Commission:  &newCommission,
		}
		_, err := h.MsgServer.EditFinalityProvider(h.Ctx, msg)
		h.NoError(err)
		editedFp, err := h.BTCStakingKeeper.GetFinalityProvider(h.Ctx, *fp.BtcPk)
		h.NoError(err)
		require.Equal(t, newCommission, *editedFp.Commission)
		require.Equal(t, newDescription, editedFp.Description)

		// scenario 2: message from an unauthorised signer should fail
		newCommission = datagen.GenRandomCommission(r)
		newDescription = datagen.GenRandomDescription(r)
		invalidAddr := datagen.GenRandomAccount().Address
		msg = &types.MsgEditFinalityProvider{
			Addr:        invalidAddr,
			BtcPk:       *fp.BtcPk,
			Description: newDescription,
			Commission:  &newCommission,
		}
		_, err = h.MsgServer.EditFinalityProvider(h.Ctx, msg)
		require.Equal(h.T(), err, status.Errorf(codes.PermissionDenied, "the signer does not correspond to the finality provider's Babylon address"))
		errStatus := status.Convert(err)
		require.Equal(h.T(), codes.PermissionDenied, errStatus.Code())
	})
}

func FuzzCreateBTCDelegation(f *testing.F) {
	datagen.AddRandomSeedsToFuzzer(f, 10)

	f.Fuzz(func(t *testing.T, seed int64) {
		r := rand.New(rand.NewSource(seed))
		ctrl := gomock.NewController(t)
		defer ctrl.Finish()

		// mock BTC light client and BTC checkpoint modules
		btclcKeeper := types.NewMockBTCLightClientKeeper(ctrl)
		btccKeeper := types.NewMockBtcCheckpointKeeper(ctrl)
		h := testutil.NewHelper(t, btclcKeeper, btccKeeper)

		// set all parameters
		h.GenAndApplyParams(r)

		// generate and insert new finality provider
		_, fpPK, _ := h.CreateFinalityProvider(r)

		usePreApproval := datagen.OneInN(r, 2)

		// generate and insert new BTC delegation
		stakingValue := int64(2 * 10e8)
		delSK, _, err := datagen.GenRandomBTCKeyPair(r)
		h.NoError(err)
<<<<<<< HEAD
		stakingTxHash, msgCreateBTCDel, _, _, _, _, err := h.CreateDelegation(
			r,
			delSK,
			[]*btcec.PublicKey{fpPK},
			changeAddress.EncodeAddress(),
			stakingValue,
			1000,
			0,
			0,
			usePreApproval,
			false,
		)
		h.NoError(err)
=======

		var stakingTxHash string
		var msgCreateBTCDel *types.MsgCreateBTCDelegation
		if usePreApproval {
			stakingTxHash, msgCreateBTCDel, _, _, _, _, err = h.CreateDelegationWithBtcBlockHeight(
				r,
				delSK,
				fpPK,
				stakingValue,
				1000,
				0,
				0,
				usePreApproval,
				false,
				10,
				10,
			)
			h.NoError(err)
		} else {
			stakingTxHash, msgCreateBTCDel, _, _, _, _, err = h.CreateDelegationWithBtcBlockHeight(
				r,
				delSK,
				fpPK,
				stakingValue,
				1000,
				0,
				0,
				usePreApproval,
				false,
				10,
				30,
			)
			h.NoError(err)
		}
>>>>>>> 93b9c5ce

		// ensure consistency between the msg and the BTC delegation in DB
		actualDel, err := h.BTCStakingKeeper.GetBTCDelegation(h.Ctx, stakingTxHash)
		h.NoError(err)
		require.Equal(h.T(), msgCreateBTCDel.StakerAddr, actualDel.StakerAddr)
		require.Equal(h.T(), msgCreateBTCDel.Pop, actualDel.Pop)
		require.Equal(h.T(), msgCreateBTCDel.StakingTx, actualDel.StakingTx)
		require.Equal(h.T(), msgCreateBTCDel.SlashingTx, actualDel.SlashingTx)
		// ensure the BTC delegation in DB is correctly formatted
		err = actualDel.ValidateBasic()
		h.NoError(err)
		// delegation is not activated by covenant yet
		require.False(h.T(), actualDel.HasCovenantQuorums(h.BTCStakingKeeper.GetParams(h.Ctx).CovenantQuorum))

		if usePreApproval {
			require.Zero(h.T(), actualDel.StartHeight)
			require.Zero(h.T(), actualDel.EndHeight)
		} else {
			require.Positive(h.T(), actualDel.StartHeight)
			require.Positive(h.T(), actualDel.EndHeight)
		}
	})
}

func FuzzCreateBTCDelegationWithParamsFromBtcHeight(f *testing.F) {
	datagen.AddRandomSeedsToFuzzer(f, 10)

	f.Fuzz(func(t *testing.T, seed int64) {
		r := rand.New(rand.NewSource(time.Now().Unix()))
		ctrl := gomock.NewController(t)
		defer ctrl.Finish()

		// mock BTC light client and BTC checkpoint modules
		btclcKeeper := types.NewMockBTCLightClientKeeper(ctrl)
		btccKeeper := types.NewMockBtcCheckpointKeeper(ctrl)
		h := testutil.NewHelper(t, btclcKeeper, btccKeeper)

		// set all parameters
		h.GenAndApplyParams(r)
		ctx, k := h.Ctx, h.BTCStakingKeeper

		versionedParams := k.GetParamsWithVersion(ctx)
		currentParams := versionedParams.Params

		maxGapBlocksBetweenParams := datagen.RandomUInt32(r, 100) + 100
		expectedParamsBlockHeight := datagen.RandomUInt32(r, maxGapBlocksBetweenParams) + currentParams.BtcActivationHeight + 1
		expectedParamsVersion := versionedParams.Version + 1

		currentParams.BtcActivationHeight = expectedParamsBlockHeight
		err := k.SetParams(ctx, currentParams)
		require.NoError(t, err)

		nextBtcActivationHeight := datagen.RandomUInt32(r, maxGapBlocksBetweenParams) + currentParams.BtcActivationHeight + 1
		currentParams.BtcActivationHeight = nextBtcActivationHeight
		err = k.SetParams(ctx, currentParams)
		require.NoError(t, err)

		// makes sure that at the BTC block height 300 will use the expected param
		p, version, err := k.GetParamsForBtcHeight(ctx, uint64(nextBtcActivationHeight-1))
		h.NoError(err)
		require.Equal(t, p.BtcActivationHeight, expectedParamsBlockHeight)
		require.Equal(t, version, expectedParamsVersion)

		// creates one BTC delegation with BTC block height between expectedParamsBlockHeight and 500
		// generate and insert new finality provider
		_, fpPK, _ := h.CreateFinalityProvider(r)

		btcBlockHeight := datagen.RandomUInt32(r, nextBtcActivationHeight-expectedParamsBlockHeight) + expectedParamsBlockHeight
		// generate and insert new BTC delegation
		stakingValue := int64(2 * 10e8)
		delSK, _, err := datagen.GenRandomBTCKeyPair(r)
		h.NoError(err)
		_, _, btcDel, _, _, _, err := h.CreateDelegationWithBtcBlockHeight(
			r,
			delSK,
			fpPK,
			stakingValue,
			1000,
			0,
			0,
			false,
			false,
			btcBlockHeight,
			30,
		)
		h.NoError(err)
		require.NotNil(t, btcDel.ParamsVersion, expectedParamsVersion)
	})
}

func TestProperVersionInDelegation(t *testing.T) {
	r := rand.New(rand.NewSource(time.Now().Unix()))
	ctrl := gomock.NewController(t)
	defer ctrl.Finish()

	// mock BTC light client and BTC checkpoint modules
	btclcKeeper := types.NewMockBTCLightClientKeeper(ctrl)
	btccKeeper := types.NewMockBtcCheckpointKeeper(ctrl)
	h := testutil.NewHelper(t, btclcKeeper, btccKeeper)

	// set all parameters
	h.GenAndApplyParams(r)

	// generate and insert new finality provider
	_, fpPK, _ := h.CreateFinalityProvider(r)

	// generate and insert new BTC delegation
	stakingValue := int64(2 * 10e8)
	delSK, _, err := datagen.GenRandomBTCKeyPair(r)
	h.NoError(err)
	stakingTxHash, _, _, _, _, _, err := h.CreateDelegationWithBtcBlockHeight(
		r,
		delSK,
<<<<<<< HEAD
		[]*btcec.PublicKey{fpPK},
		changeAddress.EncodeAddress(),
=======
		fpPK,
>>>>>>> 93b9c5ce
		stakingValue,
		1000,
		0,
		0,
		false,
		false,
		10,
		30,
	)
	h.NoError(err)

	// ensure consistency between the msg and the BTC delegation in DB
	actualDel, err := h.BTCStakingKeeper.GetBTCDelegation(h.Ctx, stakingTxHash)
	h.NoError(err)
	err = actualDel.ValidateBasic()
	h.NoError(err)
	// Current version will be `1` as:
	// - version `0` is initialized by `NewHelper`
	// - version `1` is set by `GenAndApplyParams`
	require.Equal(t, uint32(1), actualDel.ParamsVersion)

	customMinUnbondingTime := uint32(2000)
	currentParams := h.BTCStakingKeeper.GetParams(h.Ctx)
	currentParams.UnbondingTimeBlocks = customMinUnbondingTime
	currentParams.BtcActivationHeight++
	// Update new params
	err = h.BTCStakingKeeper.SetParams(h.Ctx, currentParams)
	require.NoError(t, err)
	// create new delegation
	stakingTxHash1, _, _, _, _, _, err := h.CreateDelegationWithBtcBlockHeight(
		r,
		delSK,
<<<<<<< HEAD
		[]*btcec.PublicKey{fpPK},
		changeAddress.EncodeAddress(),
=======
		fpPK,
>>>>>>> 93b9c5ce
		stakingValue,
		10000,
		stakingValue-1000,
		uint16(customMinUnbondingTime),
		false,
		false,
		10,
		30,
	)
	h.NoError(err)
	actualDel1, err := h.BTCStakingKeeper.GetBTCDelegation(h.Ctx, stakingTxHash1)
	h.NoError(err)
	err = actualDel1.ValidateBasic()
	h.NoError(err)
	// Assert that the new delegation has the updated params version
	require.Equal(t, uint32(2), actualDel1.ParamsVersion)
}

func TestRejectActivationThatShouldNotUsePreApprovalFlow(t *testing.T) {
	r := rand.New(rand.NewSource(time.Now().Unix()))
	ctrl := gomock.NewController(t)
	defer ctrl.Finish()

	// mock BTC light client and BTC checkpoint modules
	btclcKeeper := types.NewMockBTCLightClientKeeper(ctrl)
	btccKeeper := types.NewMockBtcCheckpointKeeper(ctrl)
	h := testutil.NewHelper(t, btclcKeeper, btccKeeper)

	// set all parameters
	covenantSKs, _ := h.GenAndApplyParams(r)

	// generate and insert new finality provider
	_, fpPK, _ := h.CreateFinalityProvider(r)

	// create fresh version of params
	currentParams := h.BTCStakingKeeper.GetParams(h.Ctx)
	// params will be activate at block height 2
	currentParams.BtcActivationHeight++
	// Update new params
	err := h.BTCStakingKeeper.SetParams(h.Ctx, currentParams)
	require.NoError(t, err)

	// generate and insert new BTC delegation
	stakingValue := int64(2 * 10e8)
	delSK, _, err := datagen.GenRandomBTCKeyPair(r)
	h.NoError(err)
	stakingTxHash, msgCreateBTCDel, _, headerInfo, inclusionProof, _, err := h.CreateDelegationWithBtcBlockHeight(
		r,
		delSK,
		fpPK,
		stakingValue,
		1000,
		0,
		0,
		// use the pre-approval flow
		true,
		false,
		// staking tx will be included in BTC block height 1, which is before the activation of the new params
		1,
		// current tip is 10
		10,
	)
	h.NoError(err)
	require.NotNil(t, headerInfo)
	require.NotNil(t, inclusionProof)

	// ensure consistency between the msg and the BTC delegation in DB
	actualDel, err := h.BTCStakingKeeper.GetBTCDelegation(h.Ctx, stakingTxHash)
	h.NoError(err)
	require.NotNil(t, actualDel)

	msgs := h.GenerateCovenantSignaturesMessages(r, covenantSKs, msgCreateBTCDel, actualDel)
	for _, msg := range msgs {
		h.BTCLightClientKeeper.EXPECT().GetTipInfo(gomock.Any()).Return(&btclctypes.BTCHeaderInfo{Height: 10})
		_, err = h.MsgServer.AddCovenantSigs(h.Ctx, msg)
		h.NoError(err)
	}

	// get updated delegation
	actualDel, err = h.BTCStakingKeeper.GetBTCDelegation(h.Ctx, stakingTxHash)
	h.NoError(err)
	require.NotNil(t, actualDel)

	tipHeight := uint32(1)
	covenantQuorum := h.BTCStakingKeeper.GetParams(h.Ctx).CovenantQuorum

	status := actualDel.GetStatus(tipHeight, covenantQuorum)
	require.Equal(t, types.BTCDelegationStatus_VERIFIED, status)

	msg := &types.MsgAddBTCDelegationInclusionProof{
		StakingTxHash:           stakingTxHash,
		StakingTxInclusionProof: inclusionProof,
	}

	// mock BTC header that includes the staking tx
	h.BTCLightClientKeeper.EXPECT().GetHeaderByHash(gomock.Eq(h.Ctx), gomock.Eq(headerInfo.Header.Hash())).Return(headerInfo, nil).AnyTimes()
	h.BTCLightClientKeeper.EXPECT().GetTipInfo(gomock.Any()).Return(&btclctypes.BTCHeaderInfo{Height: 30})
	// Call the AddBTCDelegationInclusionProof handler
	_, err = h.MsgServer.AddBTCDelegationInclusionProof(h.Ctx, msg)
	h.Error(err)
	require.ErrorAs(t, err, &types.ErrStakingTxIncludedTooEarly)
}

func FuzzAddCovenantSigs(f *testing.F) {
	datagen.AddRandomSeedsToFuzzer(f, 10)

	f.Fuzz(func(t *testing.T, seed int64) {
		r := rand.New(rand.NewSource(seed))
		ctrl := gomock.NewController(t)
		defer ctrl.Finish()

		// mock BTC light client and BTC checkpoint modules
		btclcKeeper := types.NewMockBTCLightClientKeeper(ctrl)
		btccKeeper := types.NewMockBtcCheckpointKeeper(ctrl)
		h := testutil.NewHelper(t, btclcKeeper, btccKeeper)

		// set all parameters
		covenantSKs, _ := h.GenAndApplyParams(r)

		// generate and insert new finality provider
		_, fpPK, _ := h.CreateFinalityProvider(r)

		usePreApproval := datagen.OneInN(r, 2)

		// generate and insert new BTC delegation
		stakingValue := int64(2 * 10e8)
		delSK, _, err := datagen.GenRandomBTCKeyPair(r)
		h.NoError(err)

		var stakingTxHash string
		var msgCreateBTCDel *types.MsgCreateBTCDelegation

		stakingTxHash, msgCreateBTCDel, _, _, _, _, err = h.CreateDelegationWithBtcBlockHeight(
			r,
			delSK,
<<<<<<< HEAD
			[]*btcec.PublicKey{fpPK},
			changeAddress.EncodeAddress(),
=======
			fpPK,
>>>>>>> 93b9c5ce
			stakingValue,
			1000,
			0,
			0,
			usePreApproval,
			false,
			10,
			30,
		)
		h.NoError(err)

		// ensure consistency between the msg and the BTC delegation in DB
		actualDel, err := h.BTCStakingKeeper.GetBTCDelegation(h.Ctx, stakingTxHash)
		h.NoError(err)
		// delegation is not activated by covenant yet
		require.False(h.T(), actualDel.HasCovenantQuorums(h.BTCStakingKeeper.GetParams(h.Ctx).CovenantQuorum))

		msgs := h.GenerateCovenantSignaturesMessages(r, covenantSKs, msgCreateBTCDel, actualDel)
		h.BTCLightClientKeeper.EXPECT().GetTipInfo(gomock.Eq(h.Ctx)).Return(&btclctypes.BTCHeaderInfo{Height: 30}).AnyTimes()
		// ensure the system does not panick due to a bogus covenant sig request
		bogusMsg := *msgs[0]
		bogusMsg.StakingTxHash = datagen.GenRandomBtcdHash(r).String()
		_, err = h.MsgServer.AddCovenantSigs(h.Ctx, &bogusMsg)
		h.Error(err)

		for i, msg := range msgs {
			_, err = h.MsgServer.AddCovenantSigs(h.Ctx, msg)
			h.NoError(err)
			// check that submitting the same covenant signature returns error
			_, err = h.MsgServer.AddCovenantSigs(h.Ctx, msg)
			h.Error(err, "i: %d", i)
		}

		// ensure the BTC delegation now has voting power
		actualDel, err = h.BTCStakingKeeper.GetBTCDelegation(h.Ctx, stakingTxHash)
		h.NoError(err)
		require.True(h.T(), actualDel.HasCovenantQuorums(h.BTCStakingKeeper.GetParams(h.Ctx).CovenantQuorum))
		require.True(h.T(), actualDel.BtcUndelegation.HasCovenantQuorums(h.BTCStakingKeeper.GetParams(h.Ctx).CovenantQuorum))

		tipHeight := uint32(30)
		covenantQuorum := h.BTCStakingKeeper.GetParams(h.Ctx).CovenantQuorum
		status := actualDel.GetStatus(tipHeight, covenantQuorum)
		votingPower := actualDel.VotingPower(tipHeight, covenantQuorum)

		if usePreApproval {
			require.Equal(t, status, types.BTCDelegationStatus_VERIFIED)
			require.Zero(t, votingPower)
		} else {
			require.Equal(t, status, types.BTCDelegationStatus_ACTIVE)
			require.Equal(t, uint64(stakingValue), votingPower)
		}
	})
}

func FuzzAddBTCDelegationInclusionProof(f *testing.F) {
	datagen.AddRandomSeedsToFuzzer(f, 10)

	f.Fuzz(func(t *testing.T, seed int64) {
		r := rand.New(rand.NewSource(seed))
		ctrl := gomock.NewController(t)
		defer ctrl.Finish()

		// mock BTC light client and BTC checkpoint modules
		btclcKeeper := types.NewMockBTCLightClientKeeper(ctrl)
		btccKeeper := types.NewMockBtcCheckpointKeeper(ctrl)
		h := testutil.NewHelper(t, btclcKeeper, btccKeeper)

		// set all parameters
		covenantSKs, _ := h.GenAndApplyParams(r)

		// generate and insert new finality provider
		_, fpPK, _ := h.CreateFinalityProvider(r)

		// generate and insert new BTC delegation
		stakingValue := int64(2 * 10e8)
		delSK, _, err := datagen.GenRandomBTCKeyPair(r)
		h.NoError(err)
		stakingTxHash, msgCreateBTCDel, actualDel, btcHeaderInfo, inclusionProof, _, err := h.CreateDelegationWithBtcBlockHeight(
			r,
			delSK,
<<<<<<< HEAD
			[]*btcec.PublicKey{fpPK},
			changeAddress.EncodeAddress(),
=======
			fpPK,
>>>>>>> 93b9c5ce
			stakingValue,
			1000,
			0,
			0,
			true,
			false,
			10,
			10,
		)
		h.NoError(err)

		// add covenant signatures to this BTC delegation
		h.CreateCovenantSigs(r, covenantSKs, msgCreateBTCDel, actualDel, 10)

		actualDel, err = h.BTCStakingKeeper.GetBTCDelegation(h.Ctx, stakingTxHash)
		h.NoError(err)

		// ensure the BTC delegation is now verified and does not have voting power
		tipHeight := uint32(10)

		covenantQuorum := h.BTCStakingKeeper.GetParams(h.Ctx).CovenantQuorum
		status := actualDel.GetStatus(tipHeight, covenantQuorum)
		votingPower := actualDel.VotingPower(tipHeight, covenantQuorum)

		require.Equal(t, status, types.BTCDelegationStatus_VERIFIED)
		require.Zero(t, votingPower)

		// activate the BTC delegation, such that the BTC delegation becomes active
		// and has voting power
		newTipHeight := uint32(30)
		h.AddInclusionProof(stakingTxHash, btcHeaderInfo, inclusionProof, newTipHeight)

		actualDel, err = h.BTCStakingKeeper.GetBTCDelegation(h.Ctx, stakingTxHash)
		h.NoError(err)
		status = actualDel.GetStatus(tipHeight, covenantQuorum)
		votingPower = actualDel.VotingPower(tipHeight, covenantQuorum)

		require.Equal(t, status, types.BTCDelegationStatus_ACTIVE)
		require.Equal(t, uint64(stakingValue), votingPower)
	})
}

func FuzzBTCUndelegate(f *testing.F) {
	datagen.AddRandomSeedsToFuzzer(f, 10)

	f.Fuzz(func(t *testing.T, seed int64) {
		r := rand.New(rand.NewSource(seed))
		ctrl := gomock.NewController(t)
		defer ctrl.Finish()

		// mock BTC light client and BTC checkpoint modules
		btclcKeeper := types.NewMockBTCLightClientKeeper(ctrl)
		btccKeeper := types.NewMockBtcCheckpointKeeper(ctrl)
		h := testutil.NewHelper(t, btclcKeeper, btccKeeper)

		// set all parameters
		covenantSKs, _ := h.GenAndApplyParams(r)

		bsParams := h.BTCStakingKeeper.GetParams(h.Ctx)

		// generate and insert new finality provider
		_, fpPK, _ := h.CreateFinalityProvider(r)

		// generate and insert new BTC delegation
		stakingValue := int64(2 * 10e8)
		delSK, _, err := datagen.GenRandomBTCKeyPair(r)
		h.NoError(err)
		stakingTxHash, msgCreateBTCDel, actualDel, btcHeaderInfo, inclusionProof, unbondingInfo, err := h.CreateDelegationWithBtcBlockHeight(
			r,
			delSK,
<<<<<<< HEAD
			[]*btcec.PublicKey{fpPK},
			changeAddress.EncodeAddress(),
=======
			fpPK,
>>>>>>> 93b9c5ce
			stakingValue,
			1000,
			0,
			0,
			true,
			false,
			10,
			10,
		)
		h.NoError(err)

		// add covenant signatures to this BTC delegation
		h.CreateCovenantSigs(r, covenantSKs, msgCreateBTCDel, actualDel, 10)
		// activate the BTC delegation
		btcTip := uint32(30)
		h.AddInclusionProof(stakingTxHash, btcHeaderInfo, inclusionProof, btcTip)

		// ensure the BTC delegation is bonded right now
		actualDel, err = h.BTCStakingKeeper.GetBTCDelegation(h.Ctx, stakingTxHash)
		h.NoError(err)
		status := actualDel.GetStatus(btcTip, bsParams.CovenantQuorum)
		require.Equal(t, types.BTCDelegationStatus_ACTIVE, status)

		msg := &types.MsgBTCUndelegate{
			Signer:                        datagen.GenRandomAccount().Address,
			StakingTxHash:                 stakingTxHash,
			StakeSpendingTx:               actualDel.BtcUndelegation.UnbondingTx,
			StakeSpendingTxInclusionProof: unbondingInfo.UnbondingTxInclusionProof,
		}

		// ensure the system does not panick due to a bogus unbonding msg
		bogusMsg := *msg
		bogusMsg.StakingTxHash = datagen.GenRandomBtcdHash(r).String()
		h.BTCLightClientKeeper.EXPECT().GetTipInfo(gomock.Eq(h.Ctx)).Return(&btclctypes.BTCHeaderInfo{Height: 30}).AnyTimes()
		_, err = h.MsgServer.BTCUndelegate(h.Ctx, &bogusMsg)
		h.Error(err)

		// unbond
		_, err = h.MsgServer.BTCUndelegate(h.Ctx, msg)
		h.NoError(err)

		// ensure the BTC delegation is unbonded
		actualDel, err = h.BTCStakingKeeper.GetBTCDelegation(h.Ctx, stakingTxHash)
		h.NoError(err)
		status = actualDel.GetStatus(btcTip, bsParams.CovenantQuorum)
		require.Equal(t, types.BTCDelegationStatus_UNBONDED, status)
	})
}

func FuzzBTCUndelegateExpired(f *testing.F) {
	datagen.AddRandomSeedsToFuzzer(f, 10)

	f.Fuzz(func(t *testing.T, seed int64) {
		r := rand.New(rand.NewSource(seed))
		ctrl := gomock.NewController(t)
		defer ctrl.Finish()

		// mock BTC light client and BTC checkpoint modules
		btclcKeeper := types.NewMockBTCLightClientKeeper(ctrl)
		btccKeeper := types.NewMockBtcCheckpointKeeper(ctrl)
		h := testutil.NewHelper(t, btclcKeeper, btccKeeper)

		// set all parameters
		covenantSKs, _ := h.GenAndApplyParams(r)

		bsParams := h.BTCStakingKeeper.GetParams(h.Ctx)

		// generate and insert new finality provider
		_, fpPK, _ := h.CreateFinalityProvider(r)

		// generate and insert new BTC delegation
		stakingValue := int64(2 * 10e8)
		delSK, _, err := datagen.GenRandomBTCKeyPair(r)
		h.NoError(err)
		stakingTxHash, msgCreateBTCDel, actualDel, btcHeaderInfo, inclusionProof, unbondingInfo, err := h.CreateDelegationWithBtcBlockHeight(
			r,
			delSK,
			fpPK,
			stakingValue,
			1000,
			0,
			0,
			true,
			false,
			10,
			10,
		)
		h.NoError(err)

		// add covenant signatures to this BTC delegation
		h.CreateCovenantSigs(r, covenantSKs, msgCreateBTCDel, actualDel, 10)
		// activate the BTC delegation
		btcTip := uint32(30)
		h.AddInclusionProof(stakingTxHash, btcHeaderInfo, inclusionProof, btcTip)

		// ensure the BTC delegation is bonded right now
		actualDel, err = h.BTCStakingKeeper.GetBTCDelegation(h.Ctx, stakingTxHash)
		h.NoError(err)
		status := actualDel.GetStatus(btcTip, bsParams.CovenantQuorum)
		require.Equal(t, types.BTCDelegationStatus_ACTIVE, status)

		msg := &types.MsgBTCUndelegate{
			Signer:                        datagen.GenRandomAccount().Address,
			StakingTxHash:                 stakingTxHash,
			StakeSpendingTx:               actualDel.BtcUndelegation.UnbondingTx,
			StakeSpendingTxInclusionProof: unbondingInfo.UnbondingTxInclusionProof,
		}

		// expires the delegation
		h.BTCLightClientKeeper.EXPECT().GetTipInfo(gomock.Eq(h.Ctx)).Return(&btclctypes.BTCHeaderInfo{Height: 2000}).AnyTimes()
		_, err = h.MsgServer.BTCUndelegate(h.Ctx, msg)
		require.EqualError(t, err, types.ErrInvalidBTCUndelegateReq.Wrap("cannot unbond an unbonded BTC delegation").Error())
	})
}

func FuzzSelectiveSlashing(f *testing.F) {
	datagen.AddRandomSeedsToFuzzer(f, 10)

	f.Fuzz(func(t *testing.T, seed int64) {
		r := rand.New(rand.NewSource(seed))
		ctrl := gomock.NewController(t)
		defer ctrl.Finish()

		// mock BTC light client and BTC checkpoint modules
		btclcKeeper := types.NewMockBTCLightClientKeeper(ctrl)
		btccKeeper := types.NewMockBtcCheckpointKeeper(ctrl)
		h := testutil.NewHelper(t, btclcKeeper, btccKeeper)

		// set all parameters
		covenantSKs, _ := h.GenAndApplyParams(r)
		bsParams := h.BTCStakingKeeper.GetParams(h.Ctx)

		// generate and insert new finality provider
		fpSK, fpPK, _ := h.CreateFinalityProvider(r)
		fpBtcPk := bbn.NewBIP340PubKeyFromBTCPK(fpPK)

		// generate and insert new BTC delegation
		stakingValue := int64(2 * 10e8)
		delSK, _, err := datagen.GenRandomBTCKeyPair(r)
		h.NoError(err)
		stakingTxHash, msgCreateBTCDel, actualDel, btcHeaderInfo, inclusionProof, _, err := h.CreateDelegationWithBtcBlockHeight(
			r,
			delSK,
<<<<<<< HEAD
			[]*btcec.PublicKey{fpPK},
			changeAddress.EncodeAddress(),
=======
			fpPK,
>>>>>>> 93b9c5ce
			stakingValue,
			1000,
			0,
			0,
			true,
			false,
			10,
			10,
		)
		h.NoError(err)

		// add covenant signatures to this BTC delegation
		// so that the BTC delegation becomes bonded
		h.CreateCovenantSigs(r, covenantSKs, msgCreateBTCDel, actualDel, 10)
		// activate the BTC delegation
		h.AddInclusionProof(stakingTxHash, btcHeaderInfo, inclusionProof, 30)

		// now BTC delegation has all covenant signatures
		actualDel, err = h.BTCStakingKeeper.GetBTCDelegation(h.Ctx, stakingTxHash)
		h.NoError(err)
		require.True(t, actualDel.HasCovenantQuorums(bsParams.CovenantQuorum))

		// construct message for the evidence of selective slashing
		msg := &types.MsgSelectiveSlashingEvidence{
			Signer:           datagen.GenRandomAccount().Address,
			StakingTxHash:    actualDel.MustGetStakingTxHash().String(),
			RecoveredFpBtcSk: fpSK.Serialize(),
		}

		// ensure the system does not panick due to a bogus unbonding msg
		bogusMsg := *msg
		bogusMsg.StakingTxHash = datagen.GenRandomBtcdHash(r).String()
		h.BTCLightClientKeeper.EXPECT().GetTipInfo(gomock.Eq(h.Ctx)).Return(&btclctypes.BTCHeaderInfo{Height: 30}).AnyTimes()
		_, err = h.MsgServer.SelectiveSlashingEvidence(h.Ctx, &bogusMsg)
		h.Error(err)

		// submit evidence of selective slashing
		_, err = h.MsgServer.SelectiveSlashingEvidence(h.Ctx, msg)
		h.NoError(err)

		// ensure the finality provider is slashed
		slashedFp, err := h.BTCStakingKeeper.GetFinalityProvider(h.Ctx, fpBtcPk.MustMarshal())
		h.NoError(err)
		require.True(t, slashedFp.IsSlashed())
	})
}

func FuzzSelectiveSlashing_StakingTx(f *testing.F) {
	datagen.AddRandomSeedsToFuzzer(f, 10)

	f.Fuzz(func(t *testing.T, seed int64) {
		r := rand.New(rand.NewSource(seed))
		ctrl := gomock.NewController(t)
		defer ctrl.Finish()

		// mock BTC light client and BTC checkpoint modules
		btclcKeeper := types.NewMockBTCLightClientKeeper(ctrl)
		btccKeeper := types.NewMockBtcCheckpointKeeper(ctrl)
		h := testutil.NewHelper(t, btclcKeeper, btccKeeper)

		// set all parameters
		covenantSKs, _ := h.GenAndApplyParams(r)
		bsParams := h.BTCStakingKeeper.GetParams(h.Ctx)

		// generate and insert new finality provider
		fpSK, fpPK, _ := h.CreateFinalityProvider(r)
		fpBtcPk := bbn.NewBIP340PubKeyFromBTCPK(fpPK)

		// generate and insert new BTC delegation
		stakingValue := int64(2 * 10e8)
		delSK, _, err := datagen.GenRandomBTCKeyPair(r)
		h.NoError(err)
		stakingTxHash, msgCreateBTCDel, actualDel, btcHeaderInfo, inclusionProof, _, err := h.CreateDelegationWithBtcBlockHeight(
			r,
			delSK,
<<<<<<< HEAD
			[]*btcec.PublicKey{fpPK},
			changeAddress.EncodeAddress(),
=======
			fpPK,
>>>>>>> 93b9c5ce
			stakingValue,
			1000,
			0,
			0,
			true,
			false,
			10,
			10,
		)
		h.NoError(err)

		// add covenant signatures to this BTC delegation
		// so that the BTC delegation becomes bonded
		h.CreateCovenantSigs(r, covenantSKs, msgCreateBTCDel, actualDel, 10)
		// activate the BTC delegation
		h.AddInclusionProof(stakingTxHash, btcHeaderInfo, inclusionProof, 30)
		// now BTC delegation has all covenant signatures
		actualDel, err = h.BTCStakingKeeper.GetBTCDelegation(h.Ctx, stakingTxHash)
		h.NoError(err)
		require.True(t, actualDel.HasCovenantQuorums(bsParams.CovenantQuorum))

		// finality provider pulls off selective slashing by decrypting covenant's adaptor signature
		// on the slashing tx
		// choose a random covenant adaptor signature
		covIdx := datagen.RandomInt(r, int(bsParams.CovenantQuorum))
		covPK := bbn.NewBIP340PubKeyFromBTCPK(covenantSKs[covIdx].PubKey())
		fpIdx := datagen.RandomInt(r, len(actualDel.FpBtcPkList))
		covASig, err := actualDel.GetCovSlashingAdaptorSig(covPK, int(fpIdx), bsParams.CovenantQuorum)
		h.NoError(err)

		// finality provider decrypts the covenant signature
		decKey, err := asig.NewDecyptionKeyFromBTCSK(fpSK)
		h.NoError(err)
		decryptedCovenantSig := bbn.NewBIP340SignatureFromBTCSig(covASig.Decrypt(decKey))

		// recover the fpSK by using adaptor signature and decrypted Schnorr signature
		recoveredFPDecKey := covASig.Recover(decryptedCovenantSig.MustToBTCSig())
		recoveredFPSK := recoveredFPDecKey.ToBTCSK()
		// ensure the recovered finality provider SK is same as the real one
		require.Equal(t, fpSK.Serialize(), recoveredFPSK.Serialize())

		// submit evidence of selective slashing
		msg := &types.MsgSelectiveSlashingEvidence{
			Signer:           datagen.GenRandomAccount().Address,
			StakingTxHash:    actualDel.MustGetStakingTxHash().String(),
			RecoveredFpBtcSk: recoveredFPSK.Serialize(),
		}
		h.BTCLightClientKeeper.EXPECT().GetTipInfo(gomock.Eq(h.Ctx)).Return(&btclctypes.BTCHeaderInfo{Height: 30}).AnyTimes()

		_, err = h.MsgServer.SelectiveSlashingEvidence(h.Ctx, msg)
		h.NoError(err)

		// ensure the finality provider is slashed
		slashedFp, err := h.BTCStakingKeeper.GetFinalityProvider(h.Ctx, fpBtcPk.MustMarshal())
		h.NoError(err)
		require.True(t, slashedFp.IsSlashed())
	})
}

func TestDoNotAllowDelegationWithoutFinalityProvider(t *testing.T) {
	r := rand.New(rand.NewSource(time.Now().UnixNano()))
	ctrl := gomock.NewController(t)
	defer ctrl.Finish()

	// mock BTC light client and BTC checkpoint modules
	btclcKeeper := types.NewMockBTCLightClientKeeper(ctrl)
	btccKeeper := types.NewMockBtcCheckpointKeeper(ctrl)
	btccKeeper.EXPECT().GetParams(gomock.Any()).Return(btcctypes.DefaultParams()).AnyTimes()
	h := testutil.NewHelper(t, btclcKeeper, btccKeeper)

	// set covenant PK to params
	_, covenantPKs := h.GenAndApplyParams(r)
	bsParams := h.BTCStakingKeeper.GetParams(h.Ctx)

	unbondingTime := bsParams.UnbondingTimeBlocks

	slashingChangeLockTime := uint16(unbondingTime)

	// We only generate a finality provider, but not insert it into KVStore. So later
	// insertion of delegation should fail.

	fp, err := datagen.GenRandomFinalityProvider(r)
	require.NoError(t, err)

	/*
		generate and insert valid new BTC delegation
	*/
	delSK, _, err := datagen.GenRandomBTCKeyPair(r)
	require.NoError(t, err)
	stakingTimeBlocks := bsParams.MinStakingTimeBlocks
	stakingValue := int64(2 * 10e8)
	testStakingInfo := datagen.GenBTCStakingSlashingInfo(
		r,
		t,
		h.Net,
		delSK,
		[]*btcec.PublicKey{fp.BtcPk.MustToBTCPK()},
		covenantPKs,
		bsParams.CovenantQuorum,
		uint16(stakingTimeBlocks),
		stakingValue,
		bsParams.SlashingPkScript,
		bsParams.SlashingRate,
		slashingChangeLockTime,
	)
	// get msgTx
	stakingMsgTx := testStakingInfo.StakingTx
	serializedStakingTx, err := bbn.SerializeBTCTx(stakingMsgTx)
	require.NoError(t, err)
	// random Babylon SK
	acc := datagen.GenRandomAccount()
	stakerAddr := sdk.MustAccAddressFromBech32(acc.Address)

	// PoP
	pop, err := types.NewPoPBTC(stakerAddr, delSK)
	require.NoError(t, err)
	// generate staking tx info
	prevBlock, _ := datagen.GenRandomBtcdBlock(r, 0, nil)
	btcHeaderWithProof := datagen.CreateBlockWithTransaction(r, &prevBlock.Header, stakingMsgTx)
	btcHeader := btcHeaderWithProof.HeaderBytes
	txInclusionProof := types.NewInclusionProof(
		&btcctypes.TransactionKey{Index: 1, Hash: btcHeader.Hash()},
		btcHeaderWithProof.SpvProof.MerkleNodes,
	)

	slashingPathInfo, err := testStakingInfo.StakingInfo.SlashingPathSpendInfo()
	require.NoError(t, err)

	// generate proper delegator sig
	delegatorSig, err := testStakingInfo.SlashingTx.Sign(
		stakingMsgTx,
		0,
		slashingPathInfo.GetPkScriptPath(),
		delSK,
	)
	require.NoError(t, err)

	stkTxHash := testStakingInfo.StakingTx.TxHash()
	unbondingValue := stakingValue - datagen.UnbondingTxFee // TODO: parameterise fee
	testUnbondingInfo := datagen.GenBTCUnbondingSlashingInfo(
		r,
		t,
		h.Net,
		delSK,
		[]*btcec.PublicKey{fp.BtcPk.MustToBTCPK()},
		covenantPKs,
		bsParams.CovenantQuorum,
		wire.NewOutPoint(&stkTxHash, datagen.StakingOutIdx),
		uint16(unbondingTime),
		unbondingValue,
		bsParams.SlashingPkScript,
		bsParams.SlashingRate,
		slashingChangeLockTime,
	)
	unbondingTx, err := bbn.SerializeBTCTx(testUnbondingInfo.UnbondingTx)
	h.NoError(err)
	delUnbondingSlashingSig, err := testUnbondingInfo.GenDelSlashingTxSig(delSK)
	h.NoError(err)

	// all good, construct and send MsgCreateBTCDelegation message
	msgCreateBTCDel := &types.MsgCreateBTCDelegation{
		StakerAddr:                    stakerAddr.String(),
		FpBtcPkList:                   []bbn.BIP340PubKey{*fp.BtcPk},
		BtcPk:                         bbn.NewBIP340PubKeyFromBTCPK(delSK.PubKey()),
		Pop:                           pop,
		StakingTime:                   stakingTimeBlocks,
		StakingValue:                  stakingValue,
		StakingTx:                     serializedStakingTx,
		StakingTxInclusionProof:       txInclusionProof,
		SlashingTx:                    testStakingInfo.SlashingTx,
		DelegatorSlashingSig:          delegatorSig,
		UnbondingTx:                   unbondingTx,
		UnbondingTime:                 unbondingTime,
		UnbondingValue:                unbondingValue,
		UnbondingSlashingTx:           testUnbondingInfo.SlashingTx,
		DelegatorUnbondingSlashingSig: delUnbondingSlashingSig,
	}

	_, err = h.MsgServer.CreateBTCDelegation(h.Ctx, msgCreateBTCDel)
	require.Error(t, err)
	require.True(t, errors.Is(err, types.ErrFpNotFound))

	AddFinalityProvider(t, h.Ctx, *h.BTCStakingKeeper, fp)
	inclusionHeight := uint32(100)
	inclusionHeader := &btclctypes.BTCHeaderInfo{
		Header: &btcHeader,
		Height: inclusionHeight,
	}
	tipHeight := 150
	mockTipHeaderInfo := &btclctypes.BTCHeaderInfo{Height: uint32(tipHeight)}
	btclcKeeper.EXPECT().GetHeaderByHash(gomock.Any(), btcHeader.Hash()).Return(inclusionHeader, nil).Times(1)
	btclcKeeper.EXPECT().GetTipInfo(gomock.Any()).Return(mockTipHeaderInfo).Times(1)
	_, err = h.MsgServer.CreateBTCDelegation(h.Ctx, msgCreateBTCDel)
	require.NoError(t, err)
}

func TestCorrectUnbondingTimeInDelegation(t *testing.T) {
	tests := []struct {
		name                      string
		finalizationTimeout       uint32
		unbondingTimeInParams     uint32
		unbondingTimeInDelegation uint16
		err                       error
	}{
		{
			name:                      "successful delegation if unbonding time in delegation is equal to unbonding time in params",
			unbondingTimeInDelegation: 101,
			unbondingTimeInParams:     101,
			finalizationTimeout:       100,
			err:                       nil,
		},
		{
			name:                      "invalid delegation if unbonding time is different from unbonding time in params",
			unbondingTimeInDelegation: 102,
			unbondingTimeInParams:     101,
			finalizationTimeout:       100,
			err:                       types.ErrInvalidUnbondingTx,
		},
	}

	for _, tt := range tests {
		t.Run(tt.name, func(t *testing.T) {
			r := rand.New(rand.NewSource(time.Now().Unix()))
			ctrl := gomock.NewController(t)
			defer ctrl.Finish()

			// mock BTC light client and BTC checkpoint modules
			btclcKeeper := types.NewMockBTCLightClientKeeper(ctrl)
			btccKeeper := types.NewMockBtcCheckpointKeeper(ctrl)
			h := testutil.NewHelper(t, btclcKeeper, btccKeeper)

			// set all parameters
			_, _ = h.GenAndApplyCustomParams(r, tt.finalizationTimeout, tt.unbondingTimeInParams, 0)

			// generate and insert new finality provider
			_, fpPK, _ := h.CreateFinalityProvider(r)

			// generate and insert new BTC delegation
			stakingValue := int64(2 * 10e8)
			delSK, _, err := datagen.GenRandomBTCKeyPair(r)
			h.NoError(err)
			stakingTxHash, _, _, _, _, _, err := h.CreateDelegation(
				r,
				delSK,
<<<<<<< HEAD
				[]*btcec.PublicKey{fpPK},
				changeAddress.EncodeAddress(),
=======
				fpPK,
>>>>>>> 93b9c5ce
				stakingValue,
				1000,
				stakingValue-1000,
				tt.unbondingTimeInDelegation,
				true,
				false,
			)
			if tt.err != nil {
				require.Error(t, err)
				require.True(t, errors.Is(err, tt.err))
			} else {
				require.NoError(t, err)
				// Retrieve delegation from keeper
				delegation, err := h.BTCStakingKeeper.GetBTCDelegation(h.Ctx, stakingTxHash)
				require.NoError(t, err)
				require.Equal(t, tt.unbondingTimeInDelegation, uint16(delegation.UnbondingTime))
			}
		})
	}
}

func TestAllowList(t *testing.T) {
	r := rand.New(rand.NewSource(time.Now().UnixNano()))
	ctrl := gomock.NewController(t)
	defer ctrl.Finish()

	// mock BTC light client and BTC checkpoint modules
	btclcKeeper := types.NewMockBTCLightClientKeeper(ctrl)
	btccKeeper := types.NewMockBtcCheckpointKeeper(ctrl)
	h := testutil.NewHelper(t, btclcKeeper, btccKeeper)

	allowListExpirationHeight := uint64(10)
	// set all parameters, use the allow list
	h.GenAndApplyCustomParams(r, 100, 0, allowListExpirationHeight)

	// generate and insert new finality provider
	_, fpPK, _ := h.CreateFinalityProvider(r)

	usePreApproval := datagen.OneInN(r, 2)

	// generate and insert new BTC delegation
	stakingValue := int64(2 * 10e8)
	delSK, _, err := datagen.GenRandomBTCKeyPair(r)
	h.NoError(err)
	_, msgCreateBTCDel, _, _, _, _, err := h.CreateDelegationWithBtcBlockHeight(
		r,
		delSK,
<<<<<<< HEAD
		[]*btcec.PublicKey{fpPK},
		changeAddress.EncodeAddress(),
=======
		fpPK,
>>>>>>> 93b9c5ce
		stakingValue,
		1000,
		0,
		0,
		usePreApproval,
		// add delegation to the allow list, it should succeed
		true,
		10,
		30,
	)
	h.NoError(err)
	require.NotNil(t, msgCreateBTCDel)

	delSK1, _, err := datagen.GenRandomBTCKeyPair(r)
	h.NoError(err)
	_, msgCreateBTCDel1, _, _, _, _, err := h.CreateDelegationWithBtcBlockHeight(
		r,
		delSK1,
<<<<<<< HEAD
		[]*btcec.PublicKey{fpPK},
		changeAddress.EncodeAddress(),
=======
		fpPK,
>>>>>>> 93b9c5ce
		stakingValue,
		1000,
		0,
		0,
		usePreApproval,
		// do not add delegation to the allow list, it should fail
		false,
		10,
		30,
	)
	require.Error(t, err)
	require.ErrorIs(t, err, types.ErrInvalidStakingTx)
	require.Nil(t, msgCreateBTCDel1)

	// move forward in the block height, allow list should be expired
	h.Ctx = h.Ctx.WithBlockHeight(int64(allowListExpirationHeight))
	delSK2, _, err := datagen.GenRandomBTCKeyPair(r)
	h.NoError(err)
	_, msgCreateBTCDel2, _, _, _, _, err := h.CreateDelegationWithBtcBlockHeight(
		r,
		delSK2,
<<<<<<< HEAD
		[]*btcec.PublicKey{fpPK},
		changeAddress.EncodeAddress(),
=======
		fpPK,
>>>>>>> 93b9c5ce
		stakingValue,
		1000,
		0,
		0,
		usePreApproval,
		// do not add delegation to the allow list, it should succeed as allow list is expired
		false,
		10,
		30,
	)
	h.NoError(err)
	require.NotNil(t, msgCreateBTCDel2)
}

func createNDelegationsForFinalityProvider(
	r *rand.Rand,
	t *testing.T,
	fpPK *btcec.PublicKey,
	stakingValue int64,
	numDelegations int,
	quorum uint32,
) []*types.BTCDelegation {
	var delegations []*types.BTCDelegation
	for i := 0; i < numDelegations; i++ {
		covenatnSks, covenantPks, err := datagen.GenRandomBTCKeyPairs(r, int(quorum))
		require.NoError(t, err)

		delSK, _, err := datagen.GenRandomBTCKeyPair(r)
		require.NoError(t, err)

		slashingAddress, err := datagen.GenRandomBTCAddress(r, net)
		require.NoError(t, err)
		slashingPkScript, err := txscript.PayToAddrScript(slashingAddress)
		require.NoError(t, err)

		slashingRate := sdkmath.LegacyNewDecWithPrec(int64(datagen.RandomInt(r, 41)+10), 2)

		startHeight, endHeight := 1, math.MaxUint16
		stakingTime := uint32(endHeight) - uint32(startHeight)
		del, err := datagen.GenRandomBTCDelegation(
			r,
			t,
			net,
			[]bbn.BIP340PubKey{*bbn.NewBIP340PubKeyFromBTCPK(fpPK)},
			delSK,
			covenatnSks,
			covenantPks,
			quorum,
			slashingPkScript,
			stakingTime,
			1,
			1+(math.MaxUint16-1),
			uint64(stakingValue),
			slashingRate,
			math.MaxUint16,
		)
		require.NoError(t, err)

		delegations = append(delegations, del)
	}
	return delegations
}

type ExpectedProviderData struct {
	numDelegations int32
	stakingValue   int32
}

func FuzzDeterminismBtcstakingBeginBlocker(f *testing.F) {
	// less seeds than usual as this is pretty long running test
	datagen.AddRandomSeedsToFuzzer(f, 5)

	f.Fuzz(func(t *testing.T, seed int64) {
		r := rand.New(rand.NewSource(seed))
		valSet, privSigner, err := datagen.GenesisValidatorSetWithPrivSigner(2)
		require.NoError(t, err)

		var expectedProviderData = make(map[string]*ExpectedProviderData)

		// Create two test apps from the same set of validators
		h := testhelper.NewHelperWithValSet(t, valSet, privSigner)
		h1 := testhelper.NewHelperWithValSet(t, valSet, privSigner)
		// app hash should be same at the beginning
		appHash1 := hex.EncodeToString(h.Ctx.BlockHeader().AppHash)
		appHash2 := hex.EncodeToString(h1.Ctx.BlockHeader().AppHash)
		require.Equal(t, appHash1, appHash2)

		// Execute block for both apps
		h.Ctx, err = h.ApplyEmptyBlockWithVoteExtension(r)
		require.NoError(t, err)
		h1.Ctx, err = h1.ApplyEmptyBlockWithVoteExtension(r)
		require.NoError(t, err)
		// Given that there is no transactions and the data in db is the same
		// app hash produced by both apps should be the same
		appHash1 = hex.EncodeToString(h.Ctx.BlockHeader().AppHash)
		appHash2 = hex.EncodeToString(h1.Ctx.BlockHeader().AppHash)
		require.Equal(t, appHash1, appHash2)

		// Default params are the same in both apps
		stakingParams := h.App.BTCStakingKeeper.GetParams(h.Ctx)
		covQuorum := stakingParams.CovenantQuorum
		maxFinalityProviders := int32(h.App.FinalityKeeper.GetParams(h.Ctx).MaxActiveFinalityProviders)

		// Number of finality providers from 10 to maxFinalityProviders + 10
		numFinalityProviders := int(r.Int31n(maxFinalityProviders) + 10)

		fps := datagen.CreateNFinalityProviders(r, t, numFinalityProviders)

		// Fill the database of both apps with the same finality providers and delegations
		for _, fp := range fps {
			h.AddFinalityProvider(fp)
			h1.AddFinalityProvider(fp)
		}

		for _, fp := range fps {
			// each finality provider has different amount of delegations with different amount
			stakingValue := r.Int31n(200000) + 10000
			numDelegations := r.Int31n(10)

			if numDelegations > 0 {
				expectedProviderData[fp.BtcPk.MarshalHex()] = &ExpectedProviderData{
					numDelegations: numDelegations,
					stakingValue:   stakingValue,
				}
			}

			delegations := createNDelegationsForFinalityProvider(
				r,
				t,
				fp.BtcPk.MustToBTCPK(),
				int64(stakingValue),
				int(numDelegations),
				covQuorum,
			)

			for _, del := range delegations {
				h.AddDelegation(del)
				h1.AddDelegation(del)
			}
		}

		// Execute block for both apps
		h.Ctx, err = h.ApplyEmptyBlockWithVoteExtension(r)
		require.NoError(t, err)
		h1.Ctx, err = h1.ApplyEmptyBlockWithVoteExtension(r)
		require.NoError(t, err)
		// Given that there is no transactions and the data in db is the same
		// app hash produced by both apps should be the same
		appHash1 = hex.EncodeToString(h.Ctx.BlockHeader().AppHash)
		appHash2 = hex.EncodeToString(h1.Ctx.BlockHeader().AppHash)
		require.Equal(t, appHash1, appHash2)
	})
}<|MERGE_RESOLUTION|>--- conflicted
+++ resolved
@@ -202,21 +202,6 @@
 		stakingValue := int64(2 * 10e8)
 		delSK, _, err := datagen.GenRandomBTCKeyPair(r)
 		h.NoError(err)
-<<<<<<< HEAD
-		stakingTxHash, msgCreateBTCDel, _, _, _, _, err := h.CreateDelegation(
-			r,
-			delSK,
-			[]*btcec.PublicKey{fpPK},
-			changeAddress.EncodeAddress(),
-			stakingValue,
-			1000,
-			0,
-			0,
-			usePreApproval,
-			false,
-		)
-		h.NoError(err)
-=======
 
 		var stakingTxHash string
 		var msgCreateBTCDel *types.MsgCreateBTCDelegation
@@ -224,7 +209,7 @@
 			stakingTxHash, msgCreateBTCDel, _, _, _, _, err = h.CreateDelegationWithBtcBlockHeight(
 				r,
 				delSK,
-				fpPK,
+				[]*btcec.PublicKey{fpPK},
 				stakingValue,
 				1000,
 				0,
@@ -239,7 +224,7 @@
 			stakingTxHash, msgCreateBTCDel, _, _, _, _, err = h.CreateDelegationWithBtcBlockHeight(
 				r,
 				delSK,
-				fpPK,
+				[]*btcec.PublicKey{fpPK},
 				stakingValue,
 				1000,
 				0,
@@ -251,7 +236,6 @@
 			)
 			h.NoError(err)
 		}
->>>>>>> 93b9c5ce
 
 		// ensure consistency between the msg and the BTC delegation in DB
 		actualDel, err := h.BTCStakingKeeper.GetBTCDelegation(h.Ctx, stakingTxHash)
@@ -327,7 +311,7 @@
 		_, _, btcDel, _, _, _, err := h.CreateDelegationWithBtcBlockHeight(
 			r,
 			delSK,
-			fpPK,
+			[]*btcec.PublicKey{fpPK},
 			stakingValue,
 			1000,
 			0,
@@ -365,12 +349,7 @@
 	stakingTxHash, _, _, _, _, _, err := h.CreateDelegationWithBtcBlockHeight(
 		r,
 		delSK,
-<<<<<<< HEAD
 		[]*btcec.PublicKey{fpPK},
-		changeAddress.EncodeAddress(),
-=======
-		fpPK,
->>>>>>> 93b9c5ce
 		stakingValue,
 		1000,
 		0,
@@ -403,12 +382,7 @@
 	stakingTxHash1, _, _, _, _, _, err := h.CreateDelegationWithBtcBlockHeight(
 		r,
 		delSK,
-<<<<<<< HEAD
 		[]*btcec.PublicKey{fpPK},
-		changeAddress.EncodeAddress(),
-=======
-		fpPK,
->>>>>>> 93b9c5ce
 		stakingValue,
 		10000,
 		stakingValue-1000,
@@ -458,7 +432,7 @@
 	stakingTxHash, msgCreateBTCDel, _, headerInfo, inclusionProof, _, err := h.CreateDelegationWithBtcBlockHeight(
 		r,
 		delSK,
-		fpPK,
+		[]*btcec.PublicKey{fpPK},
 		stakingValue,
 		1000,
 		0,
@@ -544,12 +518,7 @@
 		stakingTxHash, msgCreateBTCDel, _, _, _, _, err = h.CreateDelegationWithBtcBlockHeight(
 			r,
 			delSK,
-<<<<<<< HEAD
 			[]*btcec.PublicKey{fpPK},
-			changeAddress.EncodeAddress(),
-=======
-			fpPK,
->>>>>>> 93b9c5ce
 			stakingValue,
 			1000,
 			0,
@@ -630,12 +599,7 @@
 		stakingTxHash, msgCreateBTCDel, actualDel, btcHeaderInfo, inclusionProof, _, err := h.CreateDelegationWithBtcBlockHeight(
 			r,
 			delSK,
-<<<<<<< HEAD
 			[]*btcec.PublicKey{fpPK},
-			changeAddress.EncodeAddress(),
-=======
-			fpPK,
->>>>>>> 93b9c5ce
 			stakingValue,
 			1000,
 			0,
@@ -706,12 +670,7 @@
 		stakingTxHash, msgCreateBTCDel, actualDel, btcHeaderInfo, inclusionProof, unbondingInfo, err := h.CreateDelegationWithBtcBlockHeight(
 			r,
 			delSK,
-<<<<<<< HEAD
 			[]*btcec.PublicKey{fpPK},
-			changeAddress.EncodeAddress(),
-=======
-			fpPK,
->>>>>>> 93b9c5ce
 			stakingValue,
 			1000,
 			0,
@@ -789,7 +748,7 @@
 		stakingTxHash, msgCreateBTCDel, actualDel, btcHeaderInfo, inclusionProof, unbondingInfo, err := h.CreateDelegationWithBtcBlockHeight(
 			r,
 			delSK,
-			fpPK,
+			[]*btcec.PublicKey{fpPK},
 			stakingValue,
 			1000,
 			0,
@@ -855,12 +814,7 @@
 		stakingTxHash, msgCreateBTCDel, actualDel, btcHeaderInfo, inclusionProof, _, err := h.CreateDelegationWithBtcBlockHeight(
 			r,
 			delSK,
-<<<<<<< HEAD
 			[]*btcec.PublicKey{fpPK},
-			changeAddress.EncodeAddress(),
-=======
-			fpPK,
->>>>>>> 93b9c5ce
 			stakingValue,
 			1000,
 			0,
@@ -936,12 +890,7 @@
 		stakingTxHash, msgCreateBTCDel, actualDel, btcHeaderInfo, inclusionProof, _, err := h.CreateDelegationWithBtcBlockHeight(
 			r,
 			delSK,
-<<<<<<< HEAD
 			[]*btcec.PublicKey{fpPK},
-			changeAddress.EncodeAddress(),
-=======
-			fpPK,
->>>>>>> 93b9c5ce
 			stakingValue,
 			1000,
 			0,
@@ -1183,22 +1132,20 @@
 			stakingValue := int64(2 * 10e8)
 			delSK, _, err := datagen.GenRandomBTCKeyPair(r)
 			h.NoError(err)
-			stakingTxHash, _, _, _, _, _, err := h.CreateDelegation(
+			stakingTxHash, _, _, _, _, _, err := h.CreateDelegationWithBtcBlockHeight(
 				r,
 				delSK,
-<<<<<<< HEAD
 				[]*btcec.PublicKey{fpPK},
-				changeAddress.EncodeAddress(),
-=======
-				fpPK,
->>>>>>> 93b9c5ce
 				stakingValue,
 				1000,
 				stakingValue-1000,
 				tt.unbondingTimeInDelegation,
 				true,
 				false,
+				10,
+				30,
 			)
+
 			if tt.err != nil {
 				require.Error(t, err)
 				require.True(t, errors.Is(err, tt.err))
@@ -1239,12 +1186,7 @@
 	_, msgCreateBTCDel, _, _, _, _, err := h.CreateDelegationWithBtcBlockHeight(
 		r,
 		delSK,
-<<<<<<< HEAD
 		[]*btcec.PublicKey{fpPK},
-		changeAddress.EncodeAddress(),
-=======
-		fpPK,
->>>>>>> 93b9c5ce
 		stakingValue,
 		1000,
 		0,
@@ -1263,12 +1205,7 @@
 	_, msgCreateBTCDel1, _, _, _, _, err := h.CreateDelegationWithBtcBlockHeight(
 		r,
 		delSK1,
-<<<<<<< HEAD
 		[]*btcec.PublicKey{fpPK},
-		changeAddress.EncodeAddress(),
-=======
-		fpPK,
->>>>>>> 93b9c5ce
 		stakingValue,
 		1000,
 		0,
@@ -1290,12 +1227,7 @@
 	_, msgCreateBTCDel2, _, _, _, _, err := h.CreateDelegationWithBtcBlockHeight(
 		r,
 		delSK2,
-<<<<<<< HEAD
 		[]*btcec.PublicKey{fpPK},
-		changeAddress.EncodeAddress(),
-=======
-		fpPK,
->>>>>>> 93b9c5ce
 		stakingValue,
 		1000,
 		0,

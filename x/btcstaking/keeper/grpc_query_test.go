package keeper_test

import (
	"context"
	"errors"
	"math/rand"
	"testing"

	sdkmath "cosmossdk.io/math"

	"github.com/btcsuite/btcd/chaincfg"
	"github.com/btcsuite/btcd/txscript"
	sdk "github.com/cosmos/cosmos-sdk/types"
	"github.com/cosmos/cosmos-sdk/types/query"
	"github.com/golang/mock/gomock"
	"github.com/stretchr/testify/require"

	"github.com/babylonlabs-io/babylon/testutil/datagen"
	testkeeper "github.com/babylonlabs-io/babylon/testutil/keeper"
	bbn "github.com/babylonlabs-io/babylon/types"
	btcctypes "github.com/babylonlabs-io/babylon/x/btccheckpoint/types"
	btclctypes "github.com/babylonlabs-io/babylon/x/btclightclient/types"
	btcstakingkeeper "github.com/babylonlabs-io/babylon/x/btcstaking/keeper"
	"github.com/babylonlabs-io/babylon/x/btcstaking/types"
)

<<<<<<< HEAD
func FuzzActivatedHeight(f *testing.F) {
	datagen.AddRandomSeedsToFuzzer(f, 10)
	f.Fuzz(func(t *testing.T, seed int64) {
		r := rand.New(rand.NewSource(seed))

		// Setup keeper and context
		keeper, _, ctx := testkeeper.BTCStakingKeeper(t, nil, nil, nil)
		ctx = sdk.UnwrapSDKContext(ctx)

		// not activated yet
		_, err := keeper.GetBTCStakingActivatedHeight(ctx)
		require.Error(t, err)

		randomActivatedHeight := datagen.RandomInt(r, 100) + 1
		fp, err := datagen.GenRandomFinalityProvider(r)
		require.NoError(t, err)
		keeper.SetVotingPower(ctx, fp.BtcPk.MustMarshal(), randomActivatedHeight, uint64(10))

		// now it's activated
		resp, err := keeper.ActivatedHeight(ctx, &types.QueryActivatedHeightRequest{})
		require.NoError(t, err)
		require.Equal(t, randomActivatedHeight, resp.Height)
	})
}
=======
var net = &chaincfg.SimNetParams
>>>>>>> dd4009df

func FuzzFinalityProviders(f *testing.F) {
	datagen.AddRandomSeedsToFuzzer(f, 10)
	f.Fuzz(func(t *testing.T, seed int64) {
		r := rand.New(rand.NewSource(seed))

		// Setup keeper and context
		keeper, _, ctx := testkeeper.BTCStakingKeeper(t, nil, nil, nil)
		ctx = sdk.UnwrapSDKContext(ctx)

		// Generate random finality providers and add them to kv store
		fpsMap := make(map[string]*types.FinalityProvider)
		for i := 0; i < int(datagen.RandomInt(r, 10)+1); i++ {
			fp, err := datagen.GenRandomFinalityProvider(r)
			require.NoError(t, err)

			AddFinalityProvider(t, ctx, *keeper, fp)
			fpsMap[fp.BtcPk.MarshalHex()] = fp
		}
		numOfFpsInStore := len(fpsMap)

		// Test nil request
		resp, err := keeper.FinalityProviders(ctx, nil)
		if resp != nil {
			t.Errorf("Nil input led to a non-nil response")
		}
		if err == nil {
			t.Errorf("Nil input led to a nil error")
		}

		// Generate a page request with a limit and a nil key
		limit := datagen.RandomInt(r, numOfFpsInStore) + 1
		pagination := constructRequestWithLimit(r, limit)
		// Generate the initial query
		req := types.QueryFinalityProvidersRequest{Pagination: pagination}
		// Construct a mapping from the finality providers found to a boolean value
		// Will be used later to evaluate whether all the finality providers were returned
		fpsFound := make(map[string]bool, 0)

		for i := uint64(0); i < uint64(numOfFpsInStore); i += limit {
			resp, err = keeper.FinalityProviders(ctx, &req)
			if err != nil {
				t.Errorf("Valid request led to an error %s", err)
			}
			if resp == nil {
				t.Fatalf("Valid request led to a nil response")
			}

			for _, fp := range resp.FinalityProviders {
				// Check if the pk exists in the map
				if _, ok := fpsMap[fp.BtcPk.MarshalHex()]; !ok {
					t.Fatalf("rpc returned a finality provider that was not created")
				}
				fpsFound[fp.BtcPk.MarshalHex()] = true
			}

			// Construct the next page request
			pagination = constructRequestWithKeyAndLimit(r, resp.Pagination.NextKey, limit)
			req = types.QueryFinalityProvidersRequest{Pagination: pagination}
		}

		if len(fpsFound) != len(fpsMap) {
			t.Errorf("Some finality providers were missed. Got %d while %d were expected", len(fpsFound), len(fpsMap))
		}
	})
}

func FuzzFinalityProvider(f *testing.F) {
	datagen.AddRandomSeedsToFuzzer(f, 10)
	f.Fuzz(func(t *testing.T, seed int64) {
		r := rand.New(rand.NewSource(seed))
		// Setup keeper and context
		keeper, _, ctx := testkeeper.BTCStakingKeeper(t, nil, nil, nil)
		ctx = sdk.UnwrapSDKContext(ctx)

		// Generate random finality providers and add them to kv store
		fpsMap := make(map[string]*types.FinalityProvider)
		for i := 0; i < int(datagen.RandomInt(r, 10)+1); i++ {
			fp, err := datagen.GenRandomFinalityProvider(r)
			require.NoError(t, err)

			AddFinalityProvider(t, ctx, *keeper, fp)
			fpsMap[fp.BtcPk.MarshalHex()] = fp
		}

		// Test nil request
		resp, err := keeper.FinalityProvider(ctx, nil)
		require.Error(t, err)
		require.Nil(t, resp)

		for k, v := range fpsMap {
			// Generate a request with a valid key
			req := types.QueryFinalityProviderRequest{FpBtcPkHex: k}
			resp, err := keeper.FinalityProvider(ctx, &req)
			if err != nil {
				t.Errorf("Valid request led to an error %s", err)
			}
			if resp == nil {
				t.Fatalf("Valid request led to a nil response")
			}

			// check keys from map matches those in returned response
			require.Equal(t, v.BtcPk.MarshalHex(), resp.FinalityProvider.BtcPk.MarshalHex())
			require.Equal(t, v.Addr, resp.FinalityProvider.Addr)
		}

		// check some random non-existing guy
		fp, err := datagen.GenRandomFinalityProvider(r)
		require.NoError(t, err)
		req := types.QueryFinalityProviderRequest{FpBtcPkHex: fp.BtcPk.MarshalHex()}
		respNonExists, err := keeper.FinalityProvider(ctx, &req)
		require.Error(t, err)
		require.Nil(t, respNonExists)
		require.True(t, errors.Is(err, types.ErrFpNotFound))
	})
}

func FuzzFinalityProviderDelegations(f *testing.F) {
	datagen.AddRandomSeedsToFuzzer(f, 10)
	f.Fuzz(func(t *testing.T, seed int64) {
		r := rand.New(rand.NewSource(seed))
		ctrl := gomock.NewController(t)
		defer ctrl.Finish()

		// Setup keeper and context
		btclcKeeper := types.NewMockBTCLightClientKeeper(ctrl)
		btccKeeper := types.NewMockBtcCheckpointKeeper(ctrl)
		btccKeeper.EXPECT().GetParams(gomock.Any()).Return(btcctypes.DefaultParams()).AnyTimes()
		keeper, _, ctx := testkeeper.BTCStakingKeeper(t, btclcKeeper, btccKeeper, nil)

		// covenant and slashing addr
		covenantSKs, covenantPKs, covenantQuorum := datagen.GenCovenantCommittee(r)
		slashingAddress, err := datagen.GenRandomBTCAddress(r, net)
		require.NoError(t, err)
		slashingPkScript, err := txscript.PayToAddrScript(slashingAddress)
		require.NoError(t, err)
		slashingChangeLockTime := uint16(101)

		// Generate a slashing rate in the range [0.1, 0.50] i.e., 10-50%.
		// NOTE - if the rate is higher or lower, it may produce slashing or change outputs
		// with value below the dust threshold, causing test failure.
		// Our goal is not to test failure due to such extreme cases here;
		// this is already covered in FuzzGeneratingValidStakingSlashingTx
		slashingRate := sdkmath.LegacyNewDecWithPrec(int64(datagen.RandomInt(r, 41)+10), 2)

		// Generate a finality provider
		fp, err := datagen.GenRandomFinalityProvider(r)
		require.NoError(t, err)
		AddFinalityProvider(t, ctx, *keeper, fp)

		startHeight := uint32(datagen.RandomInt(r, 100)) + 1
		endHeight := uint32(datagen.RandomInt(r, 1000)) + startHeight + btcctypes.DefaultParams().CheckpointFinalizationTimeout + 1
		stakingTime := endHeight - startHeight
		btclcKeeper.EXPECT().GetTipInfo(gomock.Any()).Return(&btclctypes.BTCHeaderInfo{Height: startHeight}).AnyTimes()
		// Generate a random number of BTC delegations under this finality provider
		numBTCDels := datagen.RandomInt(r, 10) + 1
		expectedBtcDelsMap := make(map[string]*types.BTCDelegation)
		for j := uint64(0); j < numBTCDels; j++ {
			delSK, _, err := datagen.GenRandomBTCKeyPair(r)
			require.NoError(t, err)
			btcDel, err := datagen.GenRandomBTCDelegation(
				r,
				t,
				net,
				[]bbn.BIP340PubKey{*fp.BtcPk},
				delSK,
				covenantSKs,
				covenantPKs,
				covenantQuorum,
				slashingPkScript,
				stakingTime, startHeight, endHeight, 10000,
				slashingRate,
				slashingChangeLockTime,
			)
			require.NoError(t, err)
			expectedBtcDelsMap[btcDel.BtcPk.MarshalHex()] = btcDel
			err = keeper.AddBTCDelegation(ctx, btcDel, btcDel.UnbondingTime-1)
			require.NoError(t, err)
		}

		// Test nil request
		resp, err := keeper.FinalityProviderDelegations(ctx, nil)
		require.Nil(t, resp)
		require.Error(t, err)

		babylonHeight := datagen.RandomInt(r, 10) + 1
		ctx = datagen.WithCtxHeight(ctx, babylonHeight)
		keeper.IndexBTCHeight(ctx)

		// Generate a page request with a limit and a nil key
		// query a page of BTC delegations and assert consistency
		limit := datagen.RandomInt(r, len(expectedBtcDelsMap)) + 1

		// FinalityProviderDelegations loads status, which calls GetTipInfo
		btclcKeeper.EXPECT().GetTipInfo(gomock.Any()).Return(&btclctypes.BTCHeaderInfo{Height: startHeight}).AnyTimes()

		keeper.IndexBTCHeight(ctx)

		pagination := constructRequestWithLimit(r, limit)
		// Generate the initial query
		req := types.QueryFinalityProviderDelegationsRequest{
			FpBtcPkHex: fp.BtcPk.MarshalHex(),
			Pagination: pagination,
		}
		// Construct a mapping from the finality providers found to a boolean value
		// Will be used later to evaluate whether all the finality providers were returned
		btcDelsFound := make(map[string]bool, 0)

		for i := uint64(0); i < numBTCDels; i += limit {
			resp, err = keeper.FinalityProviderDelegations(ctx, &req)
			require.NoError(t, err)
			require.NotNil(t, resp)
			for _, btcDels := range resp.BtcDelegatorDelegations {
				require.Len(t, btcDels.Dels, 1)
				btcDel := btcDels.Dels[0]
				require.Equal(t, fp.BtcPk, &btcDel.FpBtcPkList[0])
				// Check if the pk exists in the map
				_, ok := expectedBtcDelsMap[btcDel.BtcPk.MarshalHex()]
				require.True(t, ok)
				btcDelsFound[btcDel.BtcPk.MarshalHex()] = true
			}
			// Construct the next page request
<<<<<<< HEAD
			pagination.Key = resp.Pagination.NextKey
		}
	})
}

func FuzzFinalityProviderPowerAtHeight(f *testing.F) {
	datagen.AddRandomSeedsToFuzzer(f, 10)
	f.Fuzz(func(t *testing.T, seed int64) {
		r := rand.New(rand.NewSource(seed))

		// Setup keeper and context
		keeper, _, ctx := testkeeper.BTCStakingKeeper(t, nil, nil, nil)

		// random finality provider
		fp, err := datagen.GenRandomFinalityProvider(r)
		require.NoError(t, err)
		// add this finality provider
		AddFinalityProvider(t, ctx, *keeper, fp)
		// set random voting power at random height
		randomHeight := datagen.RandomInt(r, 100) + 1
		randomPower := datagen.RandomInt(r, 100) + 1
		keeper.SetVotingPower(ctx, fp.BtcPk.MustMarshal(), randomHeight, randomPower)

		// happy case
		req1 := &types.QueryFinalityProviderPowerAtHeightRequest{
			FpBtcPkHex: fp.BtcPk.MarshalHex(),
			Height:     randomHeight,
		}
		resp, err := keeper.FinalityProviderPowerAtHeight(ctx, req1)
		require.NoError(t, err)
		require.Equal(t, randomPower, resp.VotingPower)

		// case where the voting power store is not updated in
		// the given height
		requestHeight := randomHeight + datagen.RandomInt(r, 10) + 1
		req2 := &types.QueryFinalityProviderPowerAtHeightRequest{
			FpBtcPkHex: fp.BtcPk.MarshalHex(),
			Height:     requestHeight,
		}
		_, err = keeper.FinalityProviderPowerAtHeight(ctx, req2)
		require.ErrorIs(t, err, types.ErrVotingPowerTableNotUpdated)

		// case where the given fp pk does not exist
		randPk, err := datagen.GenRandomBIP340PubKey(r)
		require.NoError(t, err)
		req3 := &types.QueryFinalityProviderPowerAtHeightRequest{
			FpBtcPkHex: randPk.MarshalHex(),
			Height:     randomHeight,
		}
		_, err = keeper.FinalityProviderPowerAtHeight(ctx, req3)
		require.ErrorIs(t, err, types.ErrFpNotFound)
	})
}

func FuzzFinalityProviderCurrentVotingPower(f *testing.F) {
	datagen.AddRandomSeedsToFuzzer(f, 10)
	f.Fuzz(func(t *testing.T, seed int64) {
		r := rand.New(rand.NewSource(seed))

		// Setup keeper and context
		keeper, _, ctx := testkeeper.BTCStakingKeeper(t, nil, nil, nil)

		// random finality provider
		fp, err := datagen.GenRandomFinalityProvider(r)
		require.NoError(t, err)
		// add this finality provider
		AddFinalityProvider(t, ctx, *keeper, fp)
		// set random voting power at random height
		randomHeight := datagen.RandomInt(r, 100) + 1
		ctx = datagen.WithCtxHeight(ctx, randomHeight)
		randomPower := datagen.RandomInt(r, 100) + 1
		keeper.SetVotingPower(ctx, fp.BtcPk.MustMarshal(), randomHeight, randomPower)

		// assert voting power at current height
		req := &types.QueryFinalityProviderCurrentPowerRequest{
			FpBtcPkHex: fp.BtcPk.MarshalHex(),
=======
			pagination = constructRequestWithKeyAndLimit(r, resp.Pagination.NextKey, limit)
			req = types.QueryFinalityProviderDelegationsRequest{
				FpBtcPkHex: fp.BtcPk.MarshalHex(),
				Pagination: pagination,
			}
>>>>>>> dd4009df
		}
		require.Equal(t, len(btcDelsFound), len(expectedBtcDelsMap))

	})
}

func FuzzPendingBTCDelegations(f *testing.F) {
	datagen.AddRandomSeedsToFuzzer(f, 10)
	f.Fuzz(func(t *testing.T, seed int64) {
		r := rand.New(rand.NewSource(seed))
		ctrl := gomock.NewController(t)
		defer ctrl.Finish()

		// Setup keeper and context
		btclcKeeper := types.NewMockBTCLightClientKeeper(ctrl)
		btccKeeper := types.NewMockBtcCheckpointKeeper(ctrl)
		btccKeeper.EXPECT().GetParams(gomock.Any()).Return(btcctypes.DefaultParams()).AnyTimes()
		keeper, _, ctx := testkeeper.BTCStakingKeeper(t, btclcKeeper, btccKeeper, nil)

		// covenant and slashing addr
		covenantSKs, covenantPKs, covenantQuorum := datagen.GenCovenantCommittee(r)
		slashingAddress, err := datagen.GenRandomBTCAddress(r, net)
		require.NoError(t, err)
		slashingPkScript, err := txscript.PayToAddrScript(slashingAddress)
		require.NoError(t, err)
		slashingChangeLockTime := uint16(101)

		// Generate a slashing rate in the range [0.1, 0.50] i.e., 10-50%.
		// NOTE - if the rate is higher or lower, it may produce slashing or change outputs
		// with value below the dust threshold, causing test failure.
		// Our goal is not to test failure due to such extreme cases here;
		// this is already covered in FuzzGeneratingValidStakingSlashingTx
		slashingRate := sdkmath.LegacyNewDecWithPrec(int64(datagen.RandomInt(r, 41)+10), 2)

		// Generate a random number of finality providers
		numFps := datagen.RandomInt(r, 5) + 1
		fps := []*types.FinalityProvider{}
		for i := uint64(0); i < numFps; i++ {
			fp, err := datagen.GenRandomFinalityProvider(r)
			require.NoError(t, err)
			AddFinalityProvider(t, ctx, *keeper, fp)
			fps = append(fps, fp)
		}

		// Generate a random number of BTC delegations under each finality provider
		startHeight := uint32(datagen.RandomInt(r, 100)) + 1
		btclcKeeper.EXPECT().GetTipInfo(gomock.Any()).Return(&btclctypes.BTCHeaderInfo{Height: startHeight}).AnyTimes()

		endHeight := uint32(datagen.RandomInt(r, 1000)) + startHeight + btcctypes.DefaultParams().CheckpointFinalizationTimeout + 1
		stakingTime := endHeight - startHeight
		numBTCDels := datagen.RandomInt(r, 10) + 1
		pendingBtcDelsMap := make(map[string]*types.BTCDelegation)
		for _, fp := range fps {
			for j := uint64(0); j < numBTCDels; j++ {
				delSK, _, err := datagen.GenRandomBTCKeyPair(r)
				require.NoError(t, err)
				// 0.5 chance that the delegation is created via pre-approval flow
				if r.Intn(2) == 0 {
					startHeight, endHeight = 0, 0
				}
				btcDel, err := datagen.GenRandomBTCDelegation(
					r,
					t,
					net,
					[]bbn.BIP340PubKey{*fp.BtcPk},
					delSK,
					covenantSKs,
					covenantPKs,
					covenantQuorum,
					slashingPkScript,
					stakingTime, startHeight, endHeight, 10000,
					slashingRate,
					slashingChangeLockTime,
				)
				require.NoError(t, err)
				if datagen.RandomInt(r, 2) == 1 {
					// remove covenant sig in random BTC delegations to make them inactive
					btcDel.CovenantSigs = nil
					pendingBtcDelsMap[btcDel.BtcPk.MarshalHex()] = btcDel
				}
				err = keeper.AddBTCDelegation(ctx, btcDel, btcDel.UnbondingTime-1)
				require.NoError(t, err)

				txHash := btcDel.MustGetStakingTxHash().String()
				delView, err := keeper.BTCDelegation(ctx, &types.QueryBTCDelegationRequest{
					StakingTxHashHex: txHash,
				})
				require.NoError(t, err)
				require.NotNil(t, delView)
			}
<<<<<<< HEAD

			// Construct the next page request
			pagination = constructRequestWithKeyAndLimit(r, resp.Pagination.NextKey, limit)
			req = types.QueryActiveFinalityProvidersAtHeightRequest{Height: babylonHeight, Pagination: pagination}
		}

		if len(fpsFound) != len(fpsWithVotingPowerMap) {
			t.Errorf("Some finality providers were missed. Got %d while %d were expected", len(fpsFound), len(fpsWithVotingPowerMap))
		}
	})
}

func FuzzFinalityProviderDelegations(f *testing.F) {
	datagen.AddRandomSeedsToFuzzer(f, 10)
	f.Fuzz(func(t *testing.T, seed int64) {
		r := rand.New(rand.NewSource(seed))
		ctrl := gomock.NewController(t)
		defer ctrl.Finish()

		// Setup keeper and context
		btclcKeeper := types.NewMockBTCLightClientKeeper(ctrl)
		btccKeeper := types.NewMockBtcCheckpointKeeper(ctrl)
		btccKeeper.EXPECT().GetParams(gomock.Any()).Return(btcctypes.DefaultParams()).AnyTimes()
		keeper, _, ctx := testkeeper.BTCStakingKeeper(t, btclcKeeper, btccKeeper, nil)

		// covenant and slashing addr
		covenantSKs, covenantPKs, covenantQuorum := datagen.GenCovenantCommittee(r)
		slashingAddress, err := datagen.GenRandomBTCAddress(r, net)
		require.NoError(t, err)
		slashingPkScript, err := txscript.PayToAddrScript(slashingAddress)
		require.NoError(t, err)
		slashingChangeLockTime := uint16(101)

		// Generate a slashing rate in the range [0.1, 0.50] i.e., 10-50%.
		// NOTE - if the rate is higher or lower, it may produce slashing or change outputs
		// with value below the dust threshold, causing test failure.
		// Our goal is not to test failure due to such extreme cases here;
		// this is already covered in FuzzGeneratingValidStakingSlashingTx
		slashingRate := sdkmath.LegacyNewDecWithPrec(int64(datagen.RandomInt(r, 41)+10), 2)

		// Generate a finality provider
		fp, err := datagen.GenRandomFinalityProvider(r)
		require.NoError(t, err)
		AddFinalityProvider(t, ctx, *keeper, fp)

		startHeight := datagen.RandomInt(r, 100) + 1
		endHeight := datagen.RandomInt(r, 1000) + startHeight + btcctypes.DefaultParams().CheckpointFinalizationTimeout + 1
		btclcKeeper.EXPECT().GetTipInfo(gomock.Any()).Return(&btclctypes.BTCHeaderInfo{Height: startHeight}).AnyTimes()
		// Generate a random number of BTC delegations under this finality provider
		numBTCDels := datagen.RandomInt(r, 10) + 1
		expectedBtcDelsMap := make(map[string]*types.BTCDelegation)
		for j := uint64(0); j < numBTCDels; j++ {
			delSK, _, err := datagen.GenRandomBTCKeyPair(r)
			require.NoError(t, err)
			btcDel, err := datagen.GenRandomBTCDelegation(
				r,
				t,
				net,
				[]bbn.BIP340PubKey{*fp.BtcPk},
				delSK,
				covenantSKs,
				covenantPKs,
				covenantQuorum,
				slashingPkScript,
				startHeight, endHeight, 10000,
				slashingRate,
				slashingChangeLockTime,
			)
			require.NoError(t, err)
			expectedBtcDelsMap[btcDel.BtcPk.MarshalHex()] = btcDel
			err = keeper.AddBTCDelegation(ctx, btcDel)
			require.NoError(t, err)
=======
>>>>>>> dd4009df
		}

		babylonHeight := datagen.RandomInt(r, 10) + 1
		ctx = datagen.WithCtxHeight(ctx, babylonHeight)

		// querying paginated BTC delegations and assert
		// Generate a page request with a limit and a nil key
		if len(pendingBtcDelsMap) == 0 {
			return
		}
		limit := datagen.RandomInt(r, len(pendingBtcDelsMap)) + 1
		pagination := constructRequestWithLimit(r, limit)
		req := &types.QueryBTCDelegationsRequest{
			Status:     types.BTCDelegationStatus_PENDING,
			Pagination: pagination,
		}
		for i := uint64(0); i < numBTCDels; i += limit {
			resp, err := keeper.BTCDelegations(ctx, req)
			require.NoError(t, err)
			require.NotNil(t, resp)
			for _, btcDel := range resp.BtcDelegations {
				_, ok := pendingBtcDelsMap[btcDel.BtcPk.MarshalHex()]
				require.True(t, ok)
				require.Equal(t, stakingTime, btcDel.StakingTime)
			}
			// Construct the next page request
			pagination.Key = resp.Pagination.NextKey
		}
	})
}

// Constructors for PageRequest objects
func constructRequestWithKeyAndLimit(r *rand.Rand, key []byte, limit uint64) *query.PageRequest {
	// If limit is 0, set one randomly
	if limit == 0 {
		limit = uint64(r.Int63() + 1) // Use Int63 instead of Uint64 to avoid overflows
	}
	return &query.PageRequest{
		Key:        key,
		Offset:     0, // only offset or key is set
		Limit:      limit,
		CountTotal: false, // only used when offset is used
		Reverse:    false,
	}
}

func constructRequestWithLimit(r *rand.Rand, limit uint64) *query.PageRequest {
	return constructRequestWithKeyAndLimit(r, nil, limit)
}

func AddFinalityProvider(t *testing.T, goCtx context.Context, k btcstakingkeeper.Keeper, fp *types.FinalityProvider) {
	err := k.AddFinalityProvider(goCtx, &types.MsgCreateFinalityProvider{
		Addr:        fp.Addr,
		Description: fp.Description,
		Commission:  fp.Commission,
		BtcPk:       fp.BtcPk,
		Pop:         fp.Pop,
	})
	require.NoError(t, err)
}<|MERGE_RESOLUTION|>--- conflicted
+++ resolved
@@ -24,34 +24,7 @@
 	"github.com/babylonlabs-io/babylon/x/btcstaking/types"
 )
 
-<<<<<<< HEAD
-func FuzzActivatedHeight(f *testing.F) {
-	datagen.AddRandomSeedsToFuzzer(f, 10)
-	f.Fuzz(func(t *testing.T, seed int64) {
-		r := rand.New(rand.NewSource(seed))
-
-		// Setup keeper and context
-		keeper, _, ctx := testkeeper.BTCStakingKeeper(t, nil, nil, nil)
-		ctx = sdk.UnwrapSDKContext(ctx)
-
-		// not activated yet
-		_, err := keeper.GetBTCStakingActivatedHeight(ctx)
-		require.Error(t, err)
-
-		randomActivatedHeight := datagen.RandomInt(r, 100) + 1
-		fp, err := datagen.GenRandomFinalityProvider(r)
-		require.NoError(t, err)
-		keeper.SetVotingPower(ctx, fp.BtcPk.MustMarshal(), randomActivatedHeight, uint64(10))
-
-		// now it's activated
-		resp, err := keeper.ActivatedHeight(ctx, &types.QueryActivatedHeightRequest{})
-		require.NoError(t, err)
-		require.Equal(t, randomActivatedHeight, resp.Height)
-	})
-}
-=======
 var net = &chaincfg.SimNetParams
->>>>>>> dd4009df
 
 func FuzzFinalityProviders(f *testing.F) {
 	datagen.AddRandomSeedsToFuzzer(f, 10)
@@ -274,90 +247,11 @@
 				btcDelsFound[btcDel.BtcPk.MarshalHex()] = true
 			}
 			// Construct the next page request
-<<<<<<< HEAD
-			pagination.Key = resp.Pagination.NextKey
-		}
-	})
-}
-
-func FuzzFinalityProviderPowerAtHeight(f *testing.F) {
-	datagen.AddRandomSeedsToFuzzer(f, 10)
-	f.Fuzz(func(t *testing.T, seed int64) {
-		r := rand.New(rand.NewSource(seed))
-
-		// Setup keeper and context
-		keeper, _, ctx := testkeeper.BTCStakingKeeper(t, nil, nil, nil)
-
-		// random finality provider
-		fp, err := datagen.GenRandomFinalityProvider(r)
-		require.NoError(t, err)
-		// add this finality provider
-		AddFinalityProvider(t, ctx, *keeper, fp)
-		// set random voting power at random height
-		randomHeight := datagen.RandomInt(r, 100) + 1
-		randomPower := datagen.RandomInt(r, 100) + 1
-		keeper.SetVotingPower(ctx, fp.BtcPk.MustMarshal(), randomHeight, randomPower)
-
-		// happy case
-		req1 := &types.QueryFinalityProviderPowerAtHeightRequest{
-			FpBtcPkHex: fp.BtcPk.MarshalHex(),
-			Height:     randomHeight,
-		}
-		resp, err := keeper.FinalityProviderPowerAtHeight(ctx, req1)
-		require.NoError(t, err)
-		require.Equal(t, randomPower, resp.VotingPower)
-
-		// case where the voting power store is not updated in
-		// the given height
-		requestHeight := randomHeight + datagen.RandomInt(r, 10) + 1
-		req2 := &types.QueryFinalityProviderPowerAtHeightRequest{
-			FpBtcPkHex: fp.BtcPk.MarshalHex(),
-			Height:     requestHeight,
-		}
-		_, err = keeper.FinalityProviderPowerAtHeight(ctx, req2)
-		require.ErrorIs(t, err, types.ErrVotingPowerTableNotUpdated)
-
-		// case where the given fp pk does not exist
-		randPk, err := datagen.GenRandomBIP340PubKey(r)
-		require.NoError(t, err)
-		req3 := &types.QueryFinalityProviderPowerAtHeightRequest{
-			FpBtcPkHex: randPk.MarshalHex(),
-			Height:     randomHeight,
-		}
-		_, err = keeper.FinalityProviderPowerAtHeight(ctx, req3)
-		require.ErrorIs(t, err, types.ErrFpNotFound)
-	})
-}
-
-func FuzzFinalityProviderCurrentVotingPower(f *testing.F) {
-	datagen.AddRandomSeedsToFuzzer(f, 10)
-	f.Fuzz(func(t *testing.T, seed int64) {
-		r := rand.New(rand.NewSource(seed))
-
-		// Setup keeper and context
-		keeper, _, ctx := testkeeper.BTCStakingKeeper(t, nil, nil, nil)
-
-		// random finality provider
-		fp, err := datagen.GenRandomFinalityProvider(r)
-		require.NoError(t, err)
-		// add this finality provider
-		AddFinalityProvider(t, ctx, *keeper, fp)
-		// set random voting power at random height
-		randomHeight := datagen.RandomInt(r, 100) + 1
-		ctx = datagen.WithCtxHeight(ctx, randomHeight)
-		randomPower := datagen.RandomInt(r, 100) + 1
-		keeper.SetVotingPower(ctx, fp.BtcPk.MustMarshal(), randomHeight, randomPower)
-
-		// assert voting power at current height
-		req := &types.QueryFinalityProviderCurrentPowerRequest{
-			FpBtcPkHex: fp.BtcPk.MarshalHex(),
-=======
 			pagination = constructRequestWithKeyAndLimit(r, resp.Pagination.NextKey, limit)
 			req = types.QueryFinalityProviderDelegationsRequest{
 				FpBtcPkHex: fp.BtcPk.MarshalHex(),
 				Pagination: pagination,
 			}
->>>>>>> dd4009df
 		}
 		require.Equal(t, len(btcDelsFound), len(expectedBtcDelsMap))
 
@@ -375,7 +269,7 @@
 		btclcKeeper := types.NewMockBTCLightClientKeeper(ctrl)
 		btccKeeper := types.NewMockBtcCheckpointKeeper(ctrl)
 		btccKeeper.EXPECT().GetParams(gomock.Any()).Return(btcctypes.DefaultParams()).AnyTimes()
-		keeper, _, ctx := testkeeper.BTCStakingKeeper(t, btclcKeeper, btccKeeper, nil)
+		keeper, ctx := testkeeper.BTCStakingKeeper(t, btclcKeeper, btccKeeper, nil)
 
 		// covenant and slashing addr
 		covenantSKs, covenantPKs, covenantQuorum := datagen.GenCovenantCommittee(r)
@@ -448,81 +342,6 @@
 				require.NoError(t, err)
 				require.NotNil(t, delView)
 			}
-<<<<<<< HEAD
-
-			// Construct the next page request
-			pagination = constructRequestWithKeyAndLimit(r, resp.Pagination.NextKey, limit)
-			req = types.QueryActiveFinalityProvidersAtHeightRequest{Height: babylonHeight, Pagination: pagination}
-		}
-
-		if len(fpsFound) != len(fpsWithVotingPowerMap) {
-			t.Errorf("Some finality providers were missed. Got %d while %d were expected", len(fpsFound), len(fpsWithVotingPowerMap))
-		}
-	})
-}
-
-func FuzzFinalityProviderDelegations(f *testing.F) {
-	datagen.AddRandomSeedsToFuzzer(f, 10)
-	f.Fuzz(func(t *testing.T, seed int64) {
-		r := rand.New(rand.NewSource(seed))
-		ctrl := gomock.NewController(t)
-		defer ctrl.Finish()
-
-		// Setup keeper and context
-		btclcKeeper := types.NewMockBTCLightClientKeeper(ctrl)
-		btccKeeper := types.NewMockBtcCheckpointKeeper(ctrl)
-		btccKeeper.EXPECT().GetParams(gomock.Any()).Return(btcctypes.DefaultParams()).AnyTimes()
-		keeper, _, ctx := testkeeper.BTCStakingKeeper(t, btclcKeeper, btccKeeper, nil)
-
-		// covenant and slashing addr
-		covenantSKs, covenantPKs, covenantQuorum := datagen.GenCovenantCommittee(r)
-		slashingAddress, err := datagen.GenRandomBTCAddress(r, net)
-		require.NoError(t, err)
-		slashingPkScript, err := txscript.PayToAddrScript(slashingAddress)
-		require.NoError(t, err)
-		slashingChangeLockTime := uint16(101)
-
-		// Generate a slashing rate in the range [0.1, 0.50] i.e., 10-50%.
-		// NOTE - if the rate is higher or lower, it may produce slashing or change outputs
-		// with value below the dust threshold, causing test failure.
-		// Our goal is not to test failure due to such extreme cases here;
-		// this is already covered in FuzzGeneratingValidStakingSlashingTx
-		slashingRate := sdkmath.LegacyNewDecWithPrec(int64(datagen.RandomInt(r, 41)+10), 2)
-
-		// Generate a finality provider
-		fp, err := datagen.GenRandomFinalityProvider(r)
-		require.NoError(t, err)
-		AddFinalityProvider(t, ctx, *keeper, fp)
-
-		startHeight := datagen.RandomInt(r, 100) + 1
-		endHeight := datagen.RandomInt(r, 1000) + startHeight + btcctypes.DefaultParams().CheckpointFinalizationTimeout + 1
-		btclcKeeper.EXPECT().GetTipInfo(gomock.Any()).Return(&btclctypes.BTCHeaderInfo{Height: startHeight}).AnyTimes()
-		// Generate a random number of BTC delegations under this finality provider
-		numBTCDels := datagen.RandomInt(r, 10) + 1
-		expectedBtcDelsMap := make(map[string]*types.BTCDelegation)
-		for j := uint64(0); j < numBTCDels; j++ {
-			delSK, _, err := datagen.GenRandomBTCKeyPair(r)
-			require.NoError(t, err)
-			btcDel, err := datagen.GenRandomBTCDelegation(
-				r,
-				t,
-				net,
-				[]bbn.BIP340PubKey{*fp.BtcPk},
-				delSK,
-				covenantSKs,
-				covenantPKs,
-				covenantQuorum,
-				slashingPkScript,
-				startHeight, endHeight, 10000,
-				slashingRate,
-				slashingChangeLockTime,
-			)
-			require.NoError(t, err)
-			expectedBtcDelsMap[btcDel.BtcPk.MarshalHex()] = btcDel
-			err = keeper.AddBTCDelegation(ctx, btcDel)
-			require.NoError(t, err)
-=======
->>>>>>> dd4009df
 		}
 
 		babylonHeight := datagen.RandomInt(r, 10) + 1

package keeper

import (
	"context"

	errorsmod "cosmossdk.io/errors"
	"github.com/btcsuite/btcd/chaincfg/chainhash"
	sdk "github.com/cosmos/cosmos-sdk/types"
	sdkerrors "github.com/cosmos/cosmos-sdk/types/errors"
	"github.com/cosmos/cosmos-sdk/types/query"
	"google.golang.org/grpc/codes"
	"google.golang.org/grpc/status"

	bbn "github.com/babylonlabs-io/babylon/types"
	"github.com/babylonlabs-io/babylon/x/btcstaking/types"
)

var _ types.QueryServer = Keeper{}

// FinalityProviders returns a paginated list of all Babylon maintained finality providers
func (k Keeper) FinalityProviders(c context.Context, req *types.QueryFinalityProvidersRequest) (*types.QueryFinalityProvidersResponse, error) {
	if req == nil {
		return nil, status.Error(codes.InvalidArgument, "empty request")
	}

	ctx := sdk.UnwrapSDKContext(c)
	store := k.finalityProviderStore(ctx)
	currBlockHeight := uint64(ctx.BlockHeight())

	var fpResp []*types.FinalityProviderResponse
	pageRes, err := query.Paginate(store, req.Pagination, func(key, value []byte) error {
		var fp types.FinalityProvider
		if err := fp.Unmarshal(value); err != nil {
			return err
		}

		resp := types.NewFinalityProviderResponse(&fp, currBlockHeight)
		fpResp = append(fpResp, resp)
		return nil
	})
	if err != nil {
		return nil, err
	}

	return &types.QueryFinalityProvidersResponse{FinalityProviders: fpResp, Pagination: pageRes}, nil
}

// FinalityProvider returns the finality provider with the specified finality provider BTC PK
func (k Keeper) FinalityProvider(c context.Context, req *types.QueryFinalityProviderRequest) (*types.QueryFinalityProviderResponse, error) {
	if req == nil {
		return nil, status.Error(codes.InvalidArgument, "empty request")
	}

	if len(req.FpBtcPkHex) == 0 {
		return nil, errorsmod.Wrapf(
			sdkerrors.ErrInvalidRequest, "finality provider BTC public key cannot be empty")
	}

	fpPK, err := bbn.NewBIP340PubKeyFromHex(req.FpBtcPkHex)
	if err != nil {
		return nil, err
	}

	key, err := fpPK.Marshal()
	if err != nil {
		return nil, err
	}

	ctx := sdk.UnwrapSDKContext(c)
	currBlockHeight := uint64(ctx.BlockHeight())

	fp, err := k.GetFinalityProvider(ctx, key)
	if err != nil {
		// Try in the btcstkconsumer module
		if k.BscKeeper.HasConsumerFinalityProvider(ctx, fpPK) {
			fpConsumer, err := k.BscKeeper.GetConsumerOfFinalityProvider(ctx, fpPK)
			if err != nil {
				return nil, err
			}
			fp, err := k.BscKeeper.GetConsumerFinalityProvider(ctx, fpConsumer, fpPK)
			if err != nil {
				return nil, err
			}
			// FPs for consumers are not stored in the voting power table
			fpResp := types.NewFinalityProviderResponse(fp, currBlockHeight)
			return &types.QueryFinalityProviderResponse{FinalityProvider: fpResp}, nil
		}
		return nil, err
	}

	fpResp := types.NewFinalityProviderResponse(fp, currBlockHeight)
	return &types.QueryFinalityProviderResponse{FinalityProvider: fpResp}, nil
}

// BTCDelegations returns all BTC delegations under a given status
func (k Keeper) BTCDelegations(ctx context.Context, req *types.QueryBTCDelegationsRequest) (*types.QueryBTCDelegationsResponse, error) {
	if req == nil {
		return nil, status.Error(codes.InvalidArgument, "empty request")
	}

	covenantQuorum := k.GetParams(ctx).CovenantQuorum

	// get current BTC height
	btcTipHeight := k.btclcKeeper.GetTipInfo(ctx).Height

	store := k.btcDelegationStore(ctx)
	var btcDels []*types.BTCDelegationResponse
	pageRes, err := query.FilteredPaginate(store, req.Pagination, func(_ []byte, value []byte, accumulate bool) (bool, error) {
		var btcDel types.BTCDelegation
		k.cdc.MustUnmarshal(value, &btcDel)

		// hit if the queried status is ANY or matches the BTC delegation status
		status := btcDel.GetStatus(btcTipHeight, covenantQuorum)
		if req.Status == types.BTCDelegationStatus_ANY || status == req.Status {
			if accumulate {
				resp := types.NewBTCDelegationResponse(&btcDel, status)
				btcDels = append(btcDels, resp)
			}
			return true, nil
		}

		return false, nil
	})
	if err != nil {
		return nil, status.Error(codes.Internal, err.Error())
	}

	return &types.QueryBTCDelegationsResponse{
		BtcDelegations: btcDels,
		Pagination:     pageRes,
	}, nil
}

// FinalityProviderDelegations returns all the delegations of the provided finality provider filtered by the provided status.
func (k Keeper) FinalityProviderDelegations(ctx context.Context, req *types.QueryFinalityProviderDelegationsRequest) (*types.QueryFinalityProviderDelegationsResponse, error) {
	if req == nil {
		return nil, status.Error(codes.InvalidArgument, "empty request")
	}

	if len(req.FpBtcPkHex) == 0 {
		return nil, errorsmod.Wrapf(
			sdkerrors.ErrInvalidRequest, "finality provider BTC public key cannot be empty")
	}

	sdkCtx := sdk.UnwrapSDKContext(ctx)
	currentWValue := k.btccKeeper.GetParams(ctx).CheckpointFinalizationTimeout
	btcHeight := k.btclcKeeper.GetTipInfo(ctx).Height
	covenantQuorum := k.GetParams(ctx).CovenantQuorum

	fpPK, err := bbn.NewBIP340PubKeyFromHex(req.FpBtcPkHex)
	if err != nil {
		return nil, err
	}

<<<<<<< HEAD
	var (
		btcDels []*types.BTCDelegatorDelegationsResponse
		pageRes *query.PageResponse
	)
=======
	sdkCtx := sdk.UnwrapSDKContext(ctx)
	btcDelStore := k.btcDelegatorFpStore(sdkCtx, fpPK)

	btcHeight := k.btclcKeeper.GetTipInfo(ctx).Height
	covenantQuorum := k.GetParams(ctx).CovenantQuorum
>>>>>>> 93b9c5ce

	if k.HasFinalityProvider(ctx, *fpPK) {
		// this is a Babylon finality provider
		btcDelStore := k.btcDelegatorFpStore(sdkCtx, fpPK)
		pageRes, err = query.Paginate(btcDelStore, req.Pagination, func(key, value []byte) error {
			delBTCPK, err := bbn.NewBIP340PubKey(key)
			if err != nil {
				return err
			}

			curBTCDels := k.getBTCDelegatorDelegations(sdkCtx, fpPK, delBTCPK)

<<<<<<< HEAD
			btcDelsResp := make([]*types.BTCDelegationResponse, len(curBTCDels.Dels))
			for i, btcDel := range curBTCDels.Dels {
				status := btcDel.GetStatus(
					btcHeight,
					currentWValue,
					covenantQuorum,
				)
				btcDelsResp[i] = types.NewBTCDelegationResponse(btcDel, status)
			}
=======
		btcDelsResp := make([]*types.BTCDelegationResponse, len(curBTCDels.Dels))
		for i, btcDel := range curBTCDels.Dels {
			status := btcDel.GetStatus(
				btcHeight,
				covenantQuorum,
			)
			btcDelsResp[i] = types.NewBTCDelegationResponse(btcDel, status)
		}
>>>>>>> 93b9c5ce

			btcDels = append(btcDels, &types.BTCDelegatorDelegationsResponse{
				Dels: btcDelsResp,
			})
			return nil
		})
		if err != nil {
			return nil, err
		}
	} else if k.BscKeeper.HasConsumerFinalityProvider(ctx, fpPK) {
		// this is a consumer finality provider
		btcDels, pageRes, err = k.GetBTCConsumerDelegatorDelegationsResponses(sdkCtx, fpPK, req.Pagination, currentWValue, btcHeight, covenantQuorum)
		if err != nil {
			return nil, err
		}
	} else {
		// the given finality provider is not found
		return nil, types.ErrFpNotFound
	}

	return &types.QueryFinalityProviderDelegationsResponse{BtcDelegatorDelegations: btcDels, Pagination: pageRes}, nil
}

// BTCDelegation returns existing btc delegation by staking tx hash
func (k Keeper) BTCDelegation(ctx context.Context, req *types.QueryBTCDelegationRequest) (*types.QueryBTCDelegationResponse, error) {
	if req == nil {
		return nil, status.Error(codes.InvalidArgument, "empty request")
	}

	// decode staking tx hash
	stakingTxHash, err := chainhash.NewHashFromStr(req.StakingTxHashHex)
	if err != nil {
		return nil, err
	}

	// find BTC delegation
	btcDel := k.getBTCDelegation(ctx, *stakingTxHash)
	if btcDel == nil {
		return nil, types.ErrBTCDelegationNotFound
	}

	status := btcDel.GetStatus(
		k.btclcKeeper.GetTipInfo(ctx).Height,
		k.GetParams(ctx).CovenantQuorum,
	)

	return &types.QueryBTCDelegationResponse{
		BtcDelegation: types.NewBTCDelegationResponse(btcDel, status),
	}, nil
}<|MERGE_RESOLUTION|>--- conflicted
+++ resolved
@@ -152,18 +152,10 @@
 		return nil, err
 	}
 
-<<<<<<< HEAD
 	var (
 		btcDels []*types.BTCDelegatorDelegationsResponse
 		pageRes *query.PageResponse
 	)
-=======
-	sdkCtx := sdk.UnwrapSDKContext(ctx)
-	btcDelStore := k.btcDelegatorFpStore(sdkCtx, fpPK)
-
-	btcHeight := k.btclcKeeper.GetTipInfo(ctx).Height
-	covenantQuorum := k.GetParams(ctx).CovenantQuorum
->>>>>>> 93b9c5ce
 
 	if k.HasFinalityProvider(ctx, *fpPK) {
 		// this is a Babylon finality provider
@@ -176,26 +168,14 @@
 
 			curBTCDels := k.getBTCDelegatorDelegations(sdkCtx, fpPK, delBTCPK)
 
-<<<<<<< HEAD
 			btcDelsResp := make([]*types.BTCDelegationResponse, len(curBTCDels.Dels))
 			for i, btcDel := range curBTCDels.Dels {
 				status := btcDel.GetStatus(
 					btcHeight,
-					currentWValue,
 					covenantQuorum,
 				)
 				btcDelsResp[i] = types.NewBTCDelegationResponse(btcDel, status)
 			}
-=======
-		btcDelsResp := make([]*types.BTCDelegationResponse, len(curBTCDels.Dels))
-		for i, btcDel := range curBTCDels.Dels {
-			status := btcDel.GetStatus(
-				btcHeight,
-				covenantQuorum,
-			)
-			btcDelsResp[i] = types.NewBTCDelegationResponse(btcDel, status)
-		}
->>>>>>> 93b9c5ce
 
 			btcDels = append(btcDels, &types.BTCDelegatorDelegationsResponse{
 				Dels: btcDelsResp,

package keeper_test

import (
	"fmt"
	"math/rand"
	"os"
	"runtime/pprof"
	"testing"
	"time"

	testutil "github.com/babylonlabs-io/babylon/testutil/btcstaking-helper"
	"github.com/babylonlabs-io/babylon/testutil/datagen"
	btclctypes "github.com/babylonlabs-io/babylon/x/btclightclient/types"
	bsmodule "github.com/babylonlabs-io/babylon/x/btcstaking"
	"github.com/babylonlabs-io/babylon/x/btcstaking/types"
	"github.com/btcsuite/btcd/btcec/v2"
	"github.com/golang/mock/gomock"
)

func benchBeginBlock(b *testing.B, numFPs int, numDelsUnderFP int) {
	r := rand.New(rand.NewSource(time.Now().Unix()))

	// helper
	ctrl := gomock.NewController(b)
	defer ctrl.Finish()
	btclcKeeper := types.NewMockBTCLightClientKeeper(ctrl)
	btccKeeper := types.NewMockBtcCheckpointKeeper(ctrl)
	h := testutil.NewHelper(b, btclcKeeper, btccKeeper)
	// set all parameters
	covenantSKs, _ := h.GenAndApplyParams(r)

	// generate new finality providers
	fps := []*types.FinalityProvider{}
	for i := 0; i < numFPs; i++ {
		fp, err := datagen.GenRandomFinalityProvider(r)
		h.NoError(err)
		msg := &types.MsgCreateFinalityProvider{
			Addr:        fp.Addr,
			Description: fp.Description,
			Commission:  fp.Commission,
			BtcPk:       fp.BtcPk,
			Pop:         fp.Pop,
		}
		_, err = h.MsgServer.CreateFinalityProvider(h.Ctx, msg)
		h.NoError(err)
		fps = append(fps, fp)
	}

	// create new BTC delegations under each finality provider
	btcDelMap := map[string][]*types.BTCDelegation{}
	for _, fp := range fps {
		for i := 0; i < numDelsUnderFP; i++ {
			// generate and insert new BTC delegation
			stakingValue := int64(2 * 10e8)
			delSK, _, err := datagen.GenRandomBTCKeyPair(r)
			h.NoError(err)
			stakingTxHash, msgCreateBTCDel, actualDel, btcHeaderInfo, inclusionProof, _, err := h.CreateDelegationWithBtcBlockHeight(
				r,
				delSK,
<<<<<<< HEAD
				[]*btcec.PublicKey{fp.BtcPk.MustToBTCPK()},
				changeAddress.EncodeAddress(),
=======
				fp.BtcPk.MustToBTCPK(),
>>>>>>> 93b9c5ce
				stakingValue,
				1000,
				0,
				0,
				true,
				false,
				10,
				10,
			)
			h.NoError(err)
			// retrieve BTC delegation in DB
			btcDelMap[stakingTxHash] = append(btcDelMap[stakingTxHash], actualDel)
			// generate and insert new covenant signatures
			h.CreateCovenantSigs(r, covenantSKs, msgCreateBTCDel, actualDel, 10)
			// activate BTC delegation
			// after that, all BTC delegations will have voting power
			h.AddInclusionProof(stakingTxHash, btcHeaderInfo, inclusionProof, 30)
		}
	}

	// mock stuff
	h.BTCLightClientKeeper.EXPECT().GetTipInfo(gomock.Eq(h.Ctx)).Return(&btclctypes.BTCHeaderInfo{Height: 30}).AnyTimes()

	// Start the CPU profiler
	cpuProfileFile := fmt.Sprintf("/tmp/btcstaking-beginblock-%d-%d-cpu.pprof", numFPs, numDelsUnderFP)
	f, err := os.Create(cpuProfileFile)
	if err != nil {
		b.Fatal(err)
	}
	defer f.Close()
	if err := pprof.StartCPUProfile(f); err != nil {
		b.Fatal(err)
	}
	defer pprof.StopCPUProfile()

	// Reset timer before the benchmark loop starts
	b.ResetTimer()

	for i := 0; i < b.N; i++ {
		err = bsmodule.BeginBlocker(h.Ctx, *h.BTCStakingKeeper)
		h.NoError(err)
	}
}

func BenchmarkBeginBlock_10_1(b *testing.B)    { benchBeginBlock(b, 10, 1) }
func BenchmarkBeginBlock_10_10(b *testing.B)   { benchBeginBlock(b, 10, 10) }
func BenchmarkBeginBlock_10_100(b *testing.B)  { benchBeginBlock(b, 10, 100) }
func BenchmarkBeginBlock_100_1(b *testing.B)   { benchBeginBlock(b, 100, 1) }
func BenchmarkBeginBlock_100_10(b *testing.B)  { benchBeginBlock(b, 100, 10) }
func BenchmarkBeginBlock_100_100(b *testing.B) { benchBeginBlock(b, 100, 100) }<|MERGE_RESOLUTION|>--- conflicted
+++ resolved
@@ -57,12 +57,7 @@
 			stakingTxHash, msgCreateBTCDel, actualDel, btcHeaderInfo, inclusionProof, _, err := h.CreateDelegationWithBtcBlockHeight(
 				r,
 				delSK,
-<<<<<<< HEAD
 				[]*btcec.PublicKey{fp.BtcPk.MustToBTCPK()},
-				changeAddress.EncodeAddress(),
-=======
-				fp.BtcPk.MustToBTCPK(),
->>>>>>> 93b9c5ce
 				stakingValue,
 				1000,
 				0,

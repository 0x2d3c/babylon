syntax = "proto3";
package babylon.btcstaking.v1;

import "gogoproto/gogo.proto";
import "cosmos_proto/cosmos.proto";
import "cosmos/staking/v1beta1/staking.proto";
import "babylon/btcstaking/v1/pop.proto";

option go_package = "github.com/babylonlabs-io/babylon/x/btcstaking/types";

// FinalityProvider defines a finality provider
message FinalityProvider {
    // addr is the bech32 address identifier of the finality provider.
    string addr = 1 [(cosmos_proto.scalar) = "cosmos.AddressString"];
    // description defines the description terms for the finality provider.
    cosmos.staking.v1beta1.Description description = 2;
    // commission defines the commission rate of the finality provider.
    string commission = 3  [
        (cosmos_proto.scalar)  = "cosmos.Dec",
        (gogoproto.customtype) = "cosmossdk.io/math.LegacyDec"
    ];
    // btc_pk is the Bitcoin secp256k1 PK of this finality provider
    // the PK follows encoding in BIP-340 spec
    bytes btc_pk = 4 [ (gogoproto.customtype) = "github.com/babylonlabs-io/babylon/types.BIP340PubKey" ];
    // pop is the proof of possession of the btc_pk, where the BTC
    // private key signs the bech32 bbn addr of the finality provider.
    ProofOfPossessionBTC pop = 5;
    // slashed_babylon_height indicates the Babylon height when
    // the finality provider is slashed.
    // if it's 0 then the finality provider is not slashed
    uint64 slashed_babylon_height = 6;
    // slashed_btc_height indicates the BTC height when
    // the finality provider is slashed.
    // if it's 0 then the finality provider is not slashed
    uint64 slashed_btc_height = 7;
<<<<<<< HEAD
    // consumer_id is the ID of the consumer the finality provider is operating on.
    // If it's missing / empty, it's assumed the finality provider is operating in the Babylon chain.
    string consumer_id = 8;
=======
    // sluggish defines whether the finality provider is detected sluggish
    bool sluggish = 8;
>>>>>>> 8bcb55d2
}

// FinalityProviderWithMeta wraps the FinalityProvider with metadata.
message FinalityProviderWithMeta {
    // btc_pk is the Bitcoin secp256k1 PK of thisfinality provider
    // the PK follows encoding in BIP-340 spec
    bytes btc_pk = 1 [ (gogoproto.customtype) = "github.com/babylonlabs-io/babylon/types.BIP340PubKey" ];
    // height is the queried Babylon height
    uint64 height = 2;
    // voting_power is the voting power of this finality provider at the given height
    uint64 voting_power = 3;
    // slashed_babylon_height indicates the Babylon height when
    // the finality provider is slashed.
    // if it's 0 then the finality provider is not slashed
    uint64 slashed_babylon_height = 4;
    // slashed_btc_height indicates the BTC height when
    // the finality provider is slashed.
    // if it's 0 then the finality provider is not slashed
    uint64 slashed_btc_height = 5;
    // sluggish defines whether the finality provider is detected sluggish
    bool sluggish = 6;
}

// BTCDelegation defines a BTC delegation
message BTCDelegation {
    // staker_addr is the address to receive rewards from BTC delegation.
    string staker_addr = 1 [(cosmos_proto.scalar) = "cosmos.AddressString"];
    // btc_pk is the Bitcoin secp256k1 PK of this BTC delegation
    // the PK follows encoding in BIP-340 spec
    bytes btc_pk = 2 [ (gogoproto.customtype) = "github.com/babylonlabs-io/babylon/types.BIP340PubKey" ];
    // pop is the proof of possession of babylon_pk and btc_pk
    ProofOfPossessionBTC pop = 3;
    // fp_btc_pk_list is the list of BIP-340 PKs of the finality providers that
    // this BTC delegation delegates to
    // If there is more than 1 PKs, then this means the delegation is restaked
    // to multiple finality providers
    repeated bytes fp_btc_pk_list = 4 [ (gogoproto.customtype) = "github.com/babylonlabs-io/babylon/types.BIP340PubKey" ];
    // start_height is the start BTC height of the BTC delegation
    // it is the start BTC height of the timelock
    uint64 start_height = 5;
    // end_height is the end height of the BTC delegation
    // it is the end BTC height of the timelock - w
    uint64 end_height = 6;
    // total_sat is the total amount of BTC stakes in this delegation
    // quantified in satoshi
    uint64 total_sat = 7;
    // staking_tx is the staking tx
    bytes staking_tx  = 8;
    // staking_output_idx is the index of the staking output in the staking tx
    uint32 staking_output_idx = 9;
    // slashing_tx is the slashing tx
    // It is partially signed by SK corresponding to btc_pk, but not signed by
    // finality provider or covenant yet.
    bytes slashing_tx = 10 [ (gogoproto.customtype) = "BTCSlashingTx" ];
    // delegator_sig is the signature on the slashing tx
    // by the delegator (i.e., SK corresponding to btc_pk).
    // It will be a part of the witness for the staking tx output.
    bytes delegator_sig = 11 [ (gogoproto.customtype) = "github.com/babylonlabs-io/babylon/types.BIP340Signature" ];
    // covenant_sigs is a list of adaptor signatures on the slashing tx
    // by each covenant member
    // It will be a part of the witness for the staking tx output.
    repeated CovenantAdaptorSignatures covenant_sigs = 12;
    // unbonding_time describes how long the funds will be locked either in unbonding output
    // or slashing change output
    uint32 unbonding_time = 13;
    // btc_undelegation is the information about the early unbonding path of the BTC delegation
    BTCUndelegation btc_undelegation = 14;
    // version of the params used to validate the delegation
    uint32 params_version = 15;
}

// BTCUndelegation contains the information about the early unbonding path of the BTC delegation
message BTCUndelegation {
    // unbonding_tx is the transaction which will transfer the funds from staking
    // output to unbonding output. Unbonding output will usually have lower timelock
    // than staking output.
    bytes unbonding_tx = 1;
    // slashing_tx is the slashing tx for unbonding transactions
    // It is partially signed by SK corresponding to btc_pk, but not signed by
    // finality provider or covenant yet.
    bytes slashing_tx = 2 [ (gogoproto.customtype) = "BTCSlashingTx" ];
    // delegator_unbonding_sig is the signature on the unbonding tx
    // by the delegator (i.e., SK corresponding to btc_pk).
    // It effectively proves that the delegator wants to unbond and thus
    // Babylon will consider this BTC delegation unbonded. Delegator's BTC
    // on Bitcoin will be unbonded after timelock
    bytes delegator_unbonding_sig = 3 [ (gogoproto.customtype) = "github.com/babylonlabs-io/babylon/types.BIP340Signature" ];
    // delegator_slashing_sig is the signature on the slashing tx
    // by the delegator (i.e., SK corresponding to btc_pk).
    // It will be a part of the witness for the unbonding tx output.
    bytes delegator_slashing_sig = 4 [ (gogoproto.customtype) = "github.com/babylonlabs-io/babylon/types.BIP340Signature" ];
    // covenant_slashing_sigs is a list of adaptor signatures on the slashing tx
    // by each covenant member
    // It will be a part of the witness for the staking tx output.
    repeated CovenantAdaptorSignatures covenant_slashing_sigs = 5;
    // covenant_unbonding_sig_list is the list of signatures on the unbonding tx
    // by covenant members
    // It must be provided after processing undelegate message by Babylon
    repeated SignatureInfo covenant_unbonding_sig_list = 6;
}

// BTCDelegatorDelegations is a collection of BTC delegations from the same delegator.
message BTCDelegatorDelegations {
    repeated BTCDelegation dels = 1;
}

// BTCDelegatorDelegationIndex is a list of staking tx hashes of BTC delegations from the same delegator.
message BTCDelegatorDelegationIndex {
    repeated bytes staking_tx_hash_list = 1;
}

// BTCDelegationStatus is the status of a delegation. The state transition path is
// PENDING -> ACTIVE -> UNBONDED with two possibilities:
// 1. the typical path when timelock of staking transaction expires.
// 2. the path when staker requests early undelegation through MsgBTCUndelegate message.
enum BTCDelegationStatus {
    // PENDING defines a delegation that is waiting for covenant signatures to become active.
    PENDING = 0;
    // ACTIVE defines a delegation that has voting power
    ACTIVE = 1;
    // UNBONDED defines a delegation no longer has voting power:
    // - either reaching the end of staking transaction timelock
    // - or receiving unbonding tx with signatures from staker and covenant committee
    UNBONDED = 2;
    // ANY is any of the above status
    ANY = 3;
}

// SignatureInfo is a BIP-340 signature together with its signer's BIP-340 PK
message SignatureInfo {
    bytes pk = 1 [ (gogoproto.customtype) = "github.com/babylonlabs-io/babylon/types.BIP340PubKey" ];
    bytes sig = 2 [ (gogoproto.customtype) = "github.com/babylonlabs-io/babylon/types.BIP340Signature" ];
}

// CovenantAdaptorSignatures is a list adaptor signatures signed by the
// covenant with different finality provider's public keys as encryption keys
message CovenantAdaptorSignatures {
    // cov_pk is the public key of the covenant emulator, used as the public key of the adaptor signature
    bytes cov_pk = 1 [ (gogoproto.customtype) = "github.com/babylonlabs-io/babylon/types.BIP340PubKey" ];
    // adaptor_sigs is a list of adaptor signatures, each encrypted by a restaked BTC finality provider's public key
    repeated bytes adaptor_sigs = 2;
}

// SelectiveSlashingEvidence is the evidence that the finality provider
// selectively slashed a BTC delegation
// NOTE: it's possible that a slashed finality provider exploits the
// SelectiveSlashingEvidence endpoint while it is actually slashed due to
// equivocation. But such behaviour does not affect the system's security
// or gives any benefit for the adversary
message SelectiveSlashingEvidence {
    // staking_tx_hash is the hash of the staking tx.
    // It uniquely identifies a BTC delegation
    string staking_tx_hash = 1;
    // fp_btc_pk is the BTC PK of the finality provider who
    // launches the selective slashing offence
    bytes fp_btc_pk = 2 [ (gogoproto.customtype) = "github.com/babylonlabs-io/babylon/types.BIP340PubKey" ];
    // recovered_fp_btc_sk is the finality provider's BTC SK recovered from
    // the covenant adaptor/Schnorr signature pair. It is the consequence
    // of selective slashing.
    bytes recovered_fp_btc_sk = 3;
  }<|MERGE_RESOLUTION|>--- conflicted
+++ resolved
@@ -33,14 +33,11 @@
     // the finality provider is slashed.
     // if it's 0 then the finality provider is not slashed
     uint64 slashed_btc_height = 7;
-<<<<<<< HEAD
+    // sluggish defines whether the finality provider is detected sluggish
+    bool sluggish = 8;
     // consumer_id is the ID of the consumer the finality provider is operating on.
     // If it's missing / empty, it's assumed the finality provider is operating in the Babylon chain.
-    string consumer_id = 8;
-=======
-    // sluggish defines whether the finality provider is detected sluggish
-    bool sluggish = 8;
->>>>>>> 8bcb55d2
+    string consumer_id = 9;
 }
 
 // FinalityProviderWithMeta wraps the FinalityProvider with metadata.

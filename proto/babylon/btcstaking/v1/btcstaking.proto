--- conflicted
+++ resolved
@@ -36,15 +36,12 @@
     uint32 slashed_btc_height = 7;
     // jailed defines whether the finality provider is jailed
     bool jailed = 8;
-<<<<<<< HEAD
-    // consumer_id is the ID of the consumer the finality provider is operating on.
-    // If it's missing / empty, it's assumed the finality provider is operating in the Babylon chain.
-    string consumer_id = 9;
-=======
     // highest_voted_height is the highest height for which the
     // finality provider has voted
     uint32 highest_voted_height = 9;
->>>>>>> 93b9c5ce
+    // consumer_id is the ID of the consumer the finality provider is operating on.
+    // If it's missing / empty, it's assumed the finality provider is operating in the Babylon chain.
+    string consumer_id = 10;
 }
 
 // FinalityProviderWithMeta wraps the FinalityProvider with metadata.

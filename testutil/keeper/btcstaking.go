--- conflicted
+++ resolved
@@ -30,19 +30,12 @@
 	stateStore store.CommitMultiStore,
 	btclcKeeper types.BTCLightClientKeeper,
 	btccKeeper types.BtcCheckpointKeeper,
-<<<<<<< HEAD
-	finalityKeeper types.FinalityKeeper,
-) (*keeper.Keeper, *bsckeeper.Keeper, sdk.Context) {
-	db := dbm.NewMemDB()
-	stateStore := store.NewCommitMultiStore(db, log.NewTestLogger(t), storemetrics.NewNoOpMetrics())
-=======
 	iKeeper types.IncentiveKeeper,
 ) (*keeper.Keeper, sdk.Context) {
 	storeKey := storetypes.NewKVStoreKey(types.StoreKey)
 
 	stateStore.MountStoreWithDB(storeKey, storetypes.StoreTypeIAVL, db)
 	require.NoError(t, stateStore.LoadLatestVersion())
->>>>>>> dd4009df
 
 	registry := codectypes.NewInterfaceRegistry()
 	cdc := codec.NewProtoCodec(registry)
@@ -70,12 +63,7 @@
 		runtime.NewKVStoreService(storeKey),
 		btclcKeeper,
 		btccKeeper,
-<<<<<<< HEAD
-		finalityKeeper,
-		bscKeeper,
-=======
 		iKeeper,
->>>>>>> dd4009df
 		&chaincfg.SimNetParams,
 		authtypes.NewModuleAddress(govtypes.ModuleName).String(),
 	)
@@ -102,9 +90,5 @@
 		panic(err)
 	}
 
-<<<<<<< HEAD
-	return &k, &bscKeeper, ctx
-=======
 	return k, ctx
->>>>>>> dd4009df
 }